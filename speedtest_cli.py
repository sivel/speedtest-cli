--- conflicted
+++ resolved
@@ -587,13 +587,10 @@
     parser.add_argument('--source', help='Source IP address to bind to')
     parser.add_argument('--timeout', default=10, type=int,
                         help='HTTP timeout in seconds. Default 10')
-<<<<<<< HEAD
     parser.add_argument('--csv', help='Add data to file using csv format')
-=======
     parser.add_argument('--secure', action='store_true',
                         help='Use HTTPS instead of HTTP when communicating '
                              'with speedtest.net operated servers')
->>>>>>> 514b3104
     parser.add_argument('--version', action='store_true',
                         help='Show the version number and exit')
 
