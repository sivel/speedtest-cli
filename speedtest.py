#!/usr/bin/env python
# -*- coding: utf-8 -*-
# Copyright 2012 Matt Martz
# All Rights Reserved.
#
#    Licensed under the Apache License, Version 2.0 (the "License"); you may
#    not use this file except in compliance with the License. You may obtain
#    a copy of the License at
#
#         http://www.apache.org/licenses/LICENSE-2.0
#
#    Unless required by applicable law or agreed to in writing, software
#    distributed under the License is distributed on an "AS IS" BASIS, WITHOUT
#    WARRANTIES OR CONDITIONS OF ANY KIND, either express or implied. See the
#    License for the specific language governing permissions and limitations
#    under the License.

import os
import re
import csv
import sys
import math
import errno
import signal
import socket
import timeit
import datetime
import platform
import threading
import xml.parsers.expat

try:
    import gzip
    GZIP_BASE = gzip.GzipFile
except ImportError:
    gzip = None
    GZIP_BASE = object

__version__ = '2.1.2a'


class FakeShutdownEvent(object):
    """Class to fake a threading.Event.isSet so that users of this module
    are not required to register their own threading.Event()
    """

    @staticmethod
    def isSet():
        "Dummy method to always return false"""
        return False


# Some global variables we use
DEBUG = False
_GLOBAL_DEFAULT_TIMEOUT = object()
PY25PLUS = sys.version_info[:2] >= (2, 5)
PY26PLUS = sys.version_info[:2] >= (2, 6)
PY32PLUS = sys.version_info[:2] >= (3, 2)

# Begin import game to handle Python 2 and Python 3
try:
    import json
except ImportError:
    try:
        import simplejson as json
    except ImportError:
        json = None

try:
    import xml.etree.ElementTree as ET
    try:
        from xml.etree.ElementTree import _Element as ET_Element
    except ImportError:
        pass
except ImportError:
    from xml.dom import minidom as DOM
    from xml.parsers.expat import ExpatError
    ET = None

try:
    from urllib2 import (urlopen, Request, HTTPError, URLError,
                         AbstractHTTPHandler, ProxyHandler,
                         HTTPDefaultErrorHandler, HTTPRedirectHandler,
                         HTTPErrorProcessor, OpenerDirector)
except ImportError:
    from urllib.request import (urlopen, Request, HTTPError, URLError,
                                AbstractHTTPHandler, ProxyHandler,
                                HTTPDefaultErrorHandler, HTTPRedirectHandler,
                                HTTPErrorProcessor, OpenerDirector)

try:
    from httplib import HTTPConnection, BadStatusLine
except ImportError:
    from http.client import HTTPConnection, BadStatusLine

try:
    from httplib import HTTPSConnection
except ImportError:
    try:
        from http.client import HTTPSConnection
    except ImportError:
        HTTPSConnection = None

try:
    from httplib import FakeSocket
except ImportError:
    FakeSocket = None

try:
    from Queue import Queue
except ImportError:
    from queue import Queue

try:
    from urlparse import urlparse
except ImportError:
    from urllib.parse import urlparse

try:
    from urlparse import parse_qs
except ImportError:
    try:
        from urllib.parse import parse_qs
    except ImportError:
        from cgi import parse_qs

try:
    from hashlib import md5
except ImportError:
    from md5 import md5

try:
    from argparse import ArgumentParser as ArgParser
    from argparse import SUPPRESS as ARG_SUPPRESS
    PARSER_TYPE_INT = int
    PARSER_TYPE_STR = str
    PARSER_TYPE_FLOAT = float
except ImportError:
    from optparse import OptionParser as ArgParser
    from optparse import SUPPRESS_HELP as ARG_SUPPRESS
    PARSER_TYPE_INT = 'int'
    PARSER_TYPE_STR = 'string'
    PARSER_TYPE_FLOAT = 'float'

try:
    from cStringIO import StringIO
    BytesIO = None
except ImportError:
    try:
        from StringIO import StringIO
        BytesIO = None
    except ImportError:
        from io import StringIO, BytesIO

try:
    import __builtin__
except ImportError:
    import builtins
    from io import TextIOWrapper, FileIO

    class _Py3Utf8Output(TextIOWrapper):
        """UTF-8 encoded wrapper around stdout for py3, to override
        ASCII stdout
        """
        def __init__(self, f, **kwargs):
            buf = FileIO(f.fileno(), 'w')
            super(_Py3Utf8Output, self).__init__(
                buf,
                encoding='utf8',
                errors='strict'
            )

        def write(self, s):
            super(_Py3Utf8Output, self).write(s)
            self.flush()

    _py3_print = getattr(builtins, 'print')
    try:
        _py3_utf8_stdout = _Py3Utf8Output(sys.stdout)
        _py3_utf8_stderr = _Py3Utf8Output(sys.stderr)
    except OSError:
        # sys.stdout/sys.stderr is not a compatible stdout/stderr object
        # just use it and hope things go ok
        _py3_utf8_stdout = sys.stdout
        _py3_utf8_stderr = sys.stderr

    def to_utf8(v):
        """No-op encode to utf-8 for py3"""
        return v

    def print_(*args, **kwargs):
        """Wrapper function for py3 to print, with a utf-8 encoded stdout"""
        if kwargs.get('file') == sys.stderr:
            kwargs['file'] = _py3_utf8_stderr
        else:
            kwargs['file'] = kwargs.get('file', _py3_utf8_stdout)
        _py3_print(*args, **kwargs)
else:
    del __builtin__

    def to_utf8(v):
        """Encode value to utf-8 if possible for py2"""
        try:
            return v.encode('utf8', 'strict')
        except AttributeError:
            return v

    def print_(*args, **kwargs):
        """The new-style print function for Python 2.4 and 2.5.

        Taken from https://pypi.python.org/pypi/six/

        Modified to set encoding to UTF-8 always, and to flush after write
        """
        fp = kwargs.pop("file", sys.stdout)
        if fp is None:
            return

        def write(data):
            if not isinstance(data, basestring):
                data = str(data)
            # If the file has an encoding, encode unicode with it.
            encoding = 'utf8'  # Always trust UTF-8 for output
            if (isinstance(fp, file) and
                    isinstance(data, unicode) and
                    encoding is not None):
                errors = getattr(fp, "errors", None)
                if errors is None:
                    errors = "strict"
                data = data.encode(encoding, errors)
            fp.write(data)
            fp.flush()
        want_unicode = False
        sep = kwargs.pop("sep", None)
        if sep is not None:
            if isinstance(sep, unicode):
                want_unicode = True
            elif not isinstance(sep, str):
                raise TypeError("sep must be None or a string")
        end = kwargs.pop("end", None)
        if end is not None:
            if isinstance(end, unicode):
                want_unicode = True
            elif not isinstance(end, str):
                raise TypeError("end must be None or a string")
        if kwargs:
            raise TypeError("invalid keyword arguments to print()")
        if not want_unicode:
            for arg in args:
                if isinstance(arg, unicode):
                    want_unicode = True
                    break
        if want_unicode:
            newline = unicode("\n")
            space = unicode(" ")
        else:
            newline = "\n"
            space = " "
        if sep is None:
            sep = space
        if end is None:
            end = newline
        for i, arg in enumerate(args):
            if i:
                write(sep)
            write(arg)
        write(end)

if PY32PLUS:
    etree_iter = ET.Element.iter
elif PY25PLUS:
    etree_iter = ET_Element.getiterator

if PY26PLUS:
    thread_is_alive = threading.Thread.is_alive
else:
    thread_is_alive = threading.Thread.isAlive


# Exception "constants" to support Python 2 through Python 3
try:
    import ssl
    try:
        CERT_ERROR = (ssl.CertificateError,)
    except AttributeError:
        CERT_ERROR = tuple()

    HTTP_ERRORS = (
        (HTTPError, URLError, socket.error, ssl.SSLError, BadStatusLine) +
        CERT_ERROR
    )
except ImportError:
    ssl = None
    HTTP_ERRORS = (HTTPError, URLError, socket.error, BadStatusLine)


class SpeedtestException(Exception):
    """Base exception for this module"""


class SpeedtestCLIError(SpeedtestException):
    """Generic exception for raising errors during CLI operation"""


class SpeedtestHTTPError(SpeedtestException):
    """Base HTTP exception for this module"""


class SpeedtestConfigError(SpeedtestException):
    """Configuration XML is invalid"""


class SpeedtestServersError(SpeedtestException):
    """Servers XML is invalid"""


class ConfigRetrievalError(SpeedtestHTTPError):
    """Could not retrieve config.php"""


class ServersRetrievalError(SpeedtestHTTPError):
    """Could not retrieve speedtest-servers.php"""


class InvalidServerIDType(SpeedtestException):
    """Server ID used for filtering was not an integer"""


class NoMatchedServers(SpeedtestException):
    """No servers matched when filtering"""


class SpeedtestMiniConnectFailure(SpeedtestException):
    """Could not connect to the provided speedtest mini server"""


class InvalidSpeedtestMiniServer(SpeedtestException):
    """Server provided as a speedtest mini server does not actually appear
    to be a speedtest mini server
    """


class ShareResultsConnectFailure(SpeedtestException):
    """Could not connect to speedtest.net API to POST results"""


class ShareResultsSubmitFailure(SpeedtestException):
    """Unable to successfully POST results to speedtest.net API after
    connection
    """


class SpeedtestUploadTimeout(SpeedtestException):
    """testlength configuration reached during upload
    Used to ensure the upload halts when no additional data should be sent
    """


class SpeedtestBestServerFailure(SpeedtestException):
    """Unable to determine best server"""


class SpeedtestMissingBestServer(SpeedtestException):
    """get_best_server not called or not able to determine best server"""


def create_connection(address, timeout=_GLOBAL_DEFAULT_TIMEOUT,
                      source_address=None):
    """Connect to *address* and return the socket object.

    Convenience function.  Connect to *address* (a 2-tuple ``(host,
    port)``) and return the socket object.  Passing the optional
    *timeout* parameter will set the timeout on the socket instance
    before attempting to connect.  If no *timeout* is supplied, the
    global default timeout setting returned by :func:`getdefaulttimeout`
    is used.  If *source_address* is set it must be a tuple of (host, port)
    for the socket to bind as a source address before making the connection.
    An host of '' or port 0 tells the OS to use the default.

    Largely vendored from Python 2.7, modified to work with Python 2.4
    """

    host, port = address
    err = None
    for res in socket.getaddrinfo(host, port, 0, socket.SOCK_STREAM):
        af, socktype, proto, canonname, sa = res
        sock = None
        try:
            sock = socket.socket(af, socktype, proto)
            if timeout is not _GLOBAL_DEFAULT_TIMEOUT:
                sock.settimeout(float(timeout))
            if source_address:
                sock.bind(source_address)
            sock.connect(sa)
            return sock

        except socket.error:
            err = get_exception()
            if sock is not None:
                sock.close()

    if err is not None:
        raise err
    else:
        raise socket.error("getaddrinfo returns an empty list")


class SpeedtestHTTPConnection(HTTPConnection):
    """Custom HTTPConnection to support source_address across
    Python 2.4 - Python 3
    """
    def __init__(self, *args, **kwargs):
        source_address = kwargs.pop('source_address', None)
        timeout = kwargs.pop('timeout', 10)

        HTTPConnection.__init__(self, *args, **kwargs)

        self.source_address = source_address
        self.timeout = timeout

    def connect(self):
        """Connect to the host and port specified in __init__."""
        try:
            self.sock = socket.create_connection(
                (self.host, self.port),
                self.timeout,
                self.source_address
            )
        except (AttributeError, TypeError):
            self.sock = create_connection(
                (self.host, self.port),
                self.timeout,
                self.source_address
            )


if HTTPSConnection:
    class SpeedtestHTTPSConnection(HTTPSConnection,
                                   SpeedtestHTTPConnection):
        """Custom HTTPSConnection to support source_address across
        Python 2.4 - Python 3
        """
        def __init__(self, *args, **kwargs):
            source_address = kwargs.pop('source_address', None)
            timeout = kwargs.pop('timeout', 10)

            HTTPSConnection.__init__(self, *args, **kwargs)

            self.timeout = timeout
            self.source_address = source_address

        def connect(self):
            "Connect to a host on a given (SSL) port."

            SpeedtestHTTPConnection.connect(self)

            if ssl:
                try:
                    kwargs = {}
                    if hasattr(ssl, 'SSLContext'):
                        kwargs['server_hostname'] = self.host
                    self.sock = self._context.wrap_socket(self.sock, **kwargs)
                except AttributeError:
                    self.sock = ssl.wrap_socket(self.sock)
                    try:
                        self.sock.server_hostname = self.host
                    except AttributeError:
                        pass
            elif FakeSocket:
                # Python 2.4/2.5 support
                try:
                    self.sock = FakeSocket(self.sock, socket.ssl(self.sock))
                except AttributeError:
                    raise SpeedtestException(
                        'This version of Python does not support HTTPS/SSL '
                        'functionality'
                    )
            else:
                raise SpeedtestException(
                    'This version of Python does not support HTTPS/SSL '
                    'functionality'
                )


def _build_connection(connection, source_address, timeout, context=None):
    """Cross Python 2.4 - Python 3 callable to build an ``HTTPConnection`` or
    ``HTTPSConnection`` with the args we need

    Called from ``http(s)_open`` methods of ``SpeedtestHTTPHandler`` or
    ``SpeedtestHTTPSHandler``
    """
    def inner(host, **kwargs):
        kwargs.update({
            'source_address': source_address,
            'timeout': timeout
        })
        if context:
            kwargs['context'] = context
        return connection(host, **kwargs)
    return inner


class SpeedtestHTTPHandler(AbstractHTTPHandler):
    """Custom ``HTTPHandler`` that can build a ``HTTPConnection`` with the
    args we need for ``source_address`` and ``timeout``
    """
    def __init__(self, debuglevel=0, source_address=None, timeout=10):
        AbstractHTTPHandler.__init__(self, debuglevel)
        self.source_address = source_address
        self.timeout = timeout

    def http_open(self, req):
        return self.do_open(
            _build_connection(
                SpeedtestHTTPConnection,
                self.source_address,
                self.timeout
            ),
            req
        )

    http_request = AbstractHTTPHandler.do_request_


class SpeedtestHTTPSHandler(AbstractHTTPHandler):
    """Custom ``HTTPSHandler`` that can build a ``HTTPSConnection`` with the
    args we need for ``source_address`` and ``timeout``
    """
    def __init__(self, debuglevel=0, context=None, source_address=None,
                 timeout=10):
        AbstractHTTPHandler.__init__(self, debuglevel)
        self._context = context
        self.source_address = source_address
        self.timeout = timeout

    def https_open(self, req):
        return self.do_open(
            _build_connection(
                SpeedtestHTTPSConnection,
                self.source_address,
                self.timeout,
                context=self._context,
            ),
            req
        )

    https_request = AbstractHTTPHandler.do_request_


def build_opener(source_address=None, timeout=10):
    """Function similar to ``urllib2.build_opener`` that will build
    an ``OpenerDirector`` with the explicit handlers we want,
    ``source_address`` for binding, ``timeout`` and our custom
    `User-Agent`
    """

    printer('Timeout set to %d' % timeout, debug=True)

    if source_address:
        source_address_tuple = (source_address, 0)
        printer('Binding to source address: %r' % (source_address_tuple,),
                debug=True)
    else:
        source_address_tuple = None

    handlers = [
        ProxyHandler(),
        SpeedtestHTTPHandler(source_address=source_address_tuple,
                             timeout=timeout),
        SpeedtestHTTPSHandler(source_address=source_address_tuple,
                              timeout=timeout),
        HTTPDefaultErrorHandler(),
        HTTPRedirectHandler(),
        HTTPErrorProcessor()
    ]

    opener = OpenerDirector()
    opener.addheaders = [('User-agent', build_user_agent())]

    for handler in handlers:
        opener.add_handler(handler)

    return opener


class GzipDecodedResponse(GZIP_BASE):
    """A file-like object to decode a response encoded with the gzip
    method, as described in RFC 1952.

    Largely copied from ``xmlrpclib``/``xmlrpc.client`` and modified
    to work for py2.4-py3
    """
    def __init__(self, response):
        # response doesn't support tell() and read(), required by
        # GzipFile
        if not gzip:
            raise SpeedtestHTTPError('HTTP response body is gzip encoded, '
                                     'but gzip support is not available')
        IO = BytesIO or StringIO
        self.io = IO()
        while 1:
            chunk = response.read(1024)
            if len(chunk) == 0:
                break
            self.io.write(chunk)
        self.io.seek(0)
        gzip.GzipFile.__init__(self, mode='rb', fileobj=self.io)

    def close(self):
        try:
            gzip.GzipFile.close(self)
        finally:
            self.io.close()


def get_exception():
    """Helper function to work with py2.4-py3 for getting the current
    exception in a try/except block
    """
    return sys.exc_info()[1]


def distance(origin, destination):
    """Determine distance between 2 sets of [lat,lon] in km"""

    lat1, lon1 = origin
    lat2, lon2 = destination
    radius = 6371  # km

    dlat = math.radians(lat2 - lat1)
    dlon = math.radians(lon2 - lon1)
    a = (math.sin(dlat / 2) * math.sin(dlat / 2) +
         math.cos(math.radians(lat1)) *
         math.cos(math.radians(lat2)) * math.sin(dlon / 2) *
         math.sin(dlon / 2))
    c = 2 * math.atan2(math.sqrt(a), math.sqrt(1 - a))
    d = radius * c

    return d


def build_user_agent():
    """Build a Mozilla/5.0 compatible User-Agent string"""

    ua_tuple = (
        'Mozilla/5.0',
        '(%s; U; %s; en-us)' % (platform.platform(),
                                platform.architecture()[0]),
        'Python/%s' % platform.python_version(),
        '(KHTML, like Gecko)',
        'speedtest-cli/%s' % __version__
    )
    user_agent = ' '.join(ua_tuple)
    printer('User-Agent: %s' % user_agent, debug=True)
    return user_agent


def build_request(url, data=None, headers=None, bump='0', secure=False):
    """Build a urllib2 request object

    This function automatically adds a User-Agent header to all requests

    """

    if not headers:
        headers = {}

    if url[0] == ':':
        scheme = ('http', 'https')[bool(secure)]
        schemed_url = '%s%s' % (scheme, url)
    else:
        schemed_url = url

    if '?' in url:
        delim = '&'
    else:
        delim = '?'

    # WHO YOU GONNA CALL? CACHE BUSTERS!
    final_url = '%s%sx=%s.%s' % (schemed_url, delim,
                                 int(timeit.time.time() * 1000),
                                 bump)

    headers.update({
        'Cache-Control': 'no-cache',
    })

    printer('%s %s' % (('GET', 'POST')[bool(data)], final_url),
            debug=True)

    return Request(final_url, data=data, headers=headers)


def catch_request(request, opener=None):
    """Helper function to catch common exceptions encountered when
    establishing a connection with a HTTP/HTTPS request

    """

    if opener:
        _open = opener.open
    else:
        _open = urlopen

    try:
        uh = _open(request)
        if request.get_full_url() != uh.geturl():
            printer('Redirected to %s' % uh.geturl(), debug=True)
        return uh, False
    except HTTP_ERRORS:
        e = get_exception()
        return None, e


def get_response_stream(response):
    """Helper function to return either a Gzip reader if
    ``Content-Encoding`` is ``gzip`` otherwise the response itself

    """

    try:
        getheader = response.headers.getheader
    except AttributeError:
        getheader = response.getheader

    if getheader('content-encoding') == 'gzip':
        return GzipDecodedResponse(response)

    return response


def get_attributes_by_tag_name(dom, tag_name):
    """Retrieve an attribute from an XML document and return it in a
    consistent format

    Only used with xml.dom.minidom, which is likely only to be used
    with python versions older than 2.5
    """
    elem = dom.getElementsByTagName(tag_name)[0]
    return dict(list(elem.attributes.items()))


def print_dots(shutdown_event):
    """Built in callback function used by Thread classes for printing
    status
    """
    def inner(current, total, start=False, end=False):
        if shutdown_event.isSet():
            return

        sys.stdout.write('.')
        if current + 1 == total and end is True:
            sys.stdout.write('\n')
        sys.stdout.flush()
    return inner


def do_nothing(*args, **kwargs):
    pass


class HTTPDownloader(threading.Thread):
    """Thread class for retrieving a URL"""

    def __init__(self, i, request, start, timeout, opener=None,
                 shutdown_event=None):
        threading.Thread.__init__(self)
        self.request = request
        self.result = [0]
        self.starttime = start
        self.timeout = timeout
        self.i = i
        if opener:
            self._opener = opener.open
        else:
            self._opener = urlopen

        if shutdown_event:
            self._shutdown_event = shutdown_event
        else:
            self._shutdown_event = FakeShutdownEvent()

    def run(self):
        try:
            if (timeit.default_timer() - self.starttime) <= self.timeout:
                f = self._opener(self.request)
                while (not self._shutdown_event.isSet() and
                        (timeit.default_timer() - self.starttime) <=
                        self.timeout):
                    self.result.append(len(f.read(10240)))
                    if self.result[-1] == 0:
                        break
                f.close()
        except IOError:
            pass


class HTTPUploaderData(object):
    """File like object to improve cutting off the upload once the timeout
    has been reached
    """

    def __init__(self, length, start, timeout, shutdown_event=None):
        self.length = length
        self.start = start
        self.timeout = timeout

        if shutdown_event:
            self._shutdown_event = shutdown_event
        else:
            self._shutdown_event = FakeShutdownEvent()

        self._data = None

        self.total = [0]

    def pre_allocate(self):
        chars = '0123456789ABCDEFGHIJKLMNOPQRSTUVWXYZ'
        multiplier = int(round(int(self.length) / 36.0))
        IO = BytesIO or StringIO
        try:
            self._data = IO(
                ('content1=%s' %
                 (chars * multiplier)[0:int(self.length) - 9]
                 ).encode()
            )
        except MemoryError:
            raise SpeedtestCLIError(
                'Insufficient memory to pre-allocate upload data. Please '
                'use --no-pre-allocate'
            )

    @property
    def data(self):
        if not self._data:
            self.pre_allocate()
        return self._data

    def read(self, n=10240):
        if ((timeit.default_timer() - self.start) <= self.timeout and
                not self._shutdown_event.isSet()):
            chunk = self.data.read(n)
            self.total.append(len(chunk))
            return chunk
        else:
            raise SpeedtestUploadTimeout()

    def __len__(self):
        return self.length


class HTTPUploader(threading.Thread):
    """Thread class for putting a URL"""

    def __init__(self, i, request, start, size, timeout, opener=None,
                 shutdown_event=None):
        threading.Thread.__init__(self)
        self.request = request
        self.request.data.start = self.starttime = start
        self.size = size
        self.result = None
        self.timeout = timeout
        self.i = i

        if opener:
            self._opener = opener.open
        else:
            self._opener = urlopen

        if shutdown_event:
            self._shutdown_event = shutdown_event
        else:
            self._shutdown_event = FakeShutdownEvent()

    def run(self):
        request = self.request
        try:
            if ((timeit.default_timer() - self.starttime) <= self.timeout and
                    not self._shutdown_event.isSet()):
                try:
                    f = self._opener(request)
                except TypeError:
                    # PY24 expects a string or buffer
                    # This also causes issues with Ctrl-C, but we will concede
                    # for the moment that Ctrl-C on PY24 isn't immediate
                    request = build_request(self.request.get_full_url(),
                                            data=request.data.read(self.size))
                    f = self._opener(request)
                f.read(11)
                f.close()
                self.result = sum(self.request.data.total)
            else:
                self.result = 0
        except (IOError, SpeedtestUploadTimeout):
            self.result = sum(self.request.data.total)


class SpeedtestResults(object):
    """Class for holding the results of a speedtest, including:

    Download speed
    Upload speed
    Ping/Latency to test server
    Data about server that the test was run against

    Additionally this class can return a result data as a dictionary or CSV,
    as well as submit a POST of the result data to the speedtest.net API
    to get a share results image link.
    """

    def __init__(self, download=0, upload=0, ping=0, server=None, client=None,
                 opener=None, secure=False):
        self.download = download
        self.upload = upload
        self.ping = ping
        if server is None:
            self.server = {}
        else:
            self.server = server
        self.client = client or {}

        self._share = None
        self.timestamp = '%sZ' % datetime.datetime.utcnow().isoformat()
        self.bytes_received = 0
        self.bytes_sent = 0

        if opener:
            self._opener = opener
        else:
            self._opener = build_opener()

        self._secure = secure

    def __repr__(self):
        return repr(self.dict())

    def share(self):
        """POST data to the speedtest.net API to obtain a share results
        link
        """

        if self._share:
            return self._share

        download = int(round(self.download / 1000.0, 0))
        ping = int(round(self.ping, 0))
        upload = int(round(self.upload / 1000.0, 0))

        # Build the request to send results back to speedtest.net
        # We use a list instead of a dict because the API expects parameters
        # in a certain order
        api_data = [
            'recommendedserverid=%s' % self.server['id'],
            'ping=%s' % ping,
            'screenresolution=',
            'promo=',
            'download=%s' % download,
            'screendpi=',
            'upload=%s' % upload,
            'testmethod=http',
            'hash=%s' % md5(('%s-%s-%s-%s' %
                             (ping, upload, download, '297aae72'))
                            .encode()).hexdigest(),
            'touchscreen=none',
            'startmode=pingselect',
            'accuracy=1',
            'bytesreceived=%s' % self.bytes_received,
            'bytessent=%s' % self.bytes_sent,
            'serverid=%s' % self.server['id'],
        ]

        headers = {'Referer': 'http://c.speedtest.net/flash/speedtest.swf'}
        request = build_request('://www.speedtest.net/api/api.php',
                                data='&'.join(api_data).encode(),
                                headers=headers, secure=self._secure)
        f, e = catch_request(request, opener=self._opener)
        if e:
            raise ShareResultsConnectFailure(e)

        response = f.read()
        code = f.code
        f.close()

        if int(code) != 200:
            raise ShareResultsSubmitFailure('Could not submit results to '
                                            'speedtest.net')

        qsargs = parse_qs(response.decode())
        resultid = qsargs.get('resultid')
        if not resultid or len(resultid) != 1:
            raise ShareResultsSubmitFailure('Could not submit results to '
                                            'speedtest.net')

        self._share = 'http://www.speedtest.net/result/%s.png' % resultid[0]

        return self._share

    def dict(self):
        """Return dictionary of result data"""

        return {
            'download': self.download,
            'upload': self.upload,
            'ping': self.ping,
            'server': self.server,
            'timestamp': self.timestamp,
            'bytes_sent': self.bytes_sent,
            'bytes_received': self.bytes_received,
            'share': self._share,
            'client': self.client,
        }

    @staticmethod
    def csv_header(delimiter=','):
        """Return CSV Headers"""

        row = ['Server ID', 'Sponsor', 'Server Name', 'Timestamp', 'Distance',
               'Ping', 'Download', 'Upload', 'Share', 'IP Address']
        out = StringIO()
        writer = csv.writer(out, delimiter=delimiter, lineterminator='')
        writer.writerow([to_utf8(v) for v in row])
        return out.getvalue()

    def csv(self, delimiter=','):
        """Return data in CSV format"""

        data = self.dict()
        out = StringIO()
        writer = csv.writer(out, delimiter=delimiter, lineterminator='')
        row = [data['server']['id'], data['server']['sponsor'],
               data['server']['name'], data['timestamp'],
               data['server']['d'], data['ping'], data['download'],
               data['upload'], self._share or '', self.client['ip']]
        writer.writerow([to_utf8(v) for v in row])
        return out.getvalue()

    def json(self, pretty=False):
        """Return data in JSON format"""

        kwargs = {}
        if pretty:
            kwargs.update({
                'indent': 4,
                'sort_keys': True
            })
        return json.dumps(self.dict(), **kwargs)


class Speedtest(object):
    """Class for performing standard speedtest.net testing operations"""

    def __init__(self, config=None, source_address=None, timeout=10,
                 secure=False, shutdown_event=None):
        self.config = {}

        self._source_address = source_address
        self._timeout = timeout
        self._opener = build_opener(source_address, timeout)

        self._secure = secure

        if shutdown_event:
            self._shutdown_event = shutdown_event
        else:
            self._shutdown_event = FakeShutdownEvent()

        self.get_config()
        if config is not None:
            self.config.update(config)

        self.servers = {}
        self.closest = []
        self._best = {}

        self.results = SpeedtestResults(
            client=self.config['client'],
            opener=self._opener,
            secure=secure,
        )

    @property
    def best(self):
        if not self._best:
            self.get_best_server()
        return self._best

    def get_config(self):
        """Download the speedtest.net configuration and return only the data
        we are interested in
        """

        headers = {}
        if gzip:
            headers['Accept-Encoding'] = 'gzip'
        request = build_request('://www.speedtest.net/speedtest-config.php',
                                headers=headers, secure=self._secure)
        uh, e = catch_request(request, opener=self._opener)
        if e:
            raise ConfigRetrievalError(e)
        configxml_list = []

        stream = get_response_stream(uh)

        while 1:
            try:
                configxml_list.append(stream.read(1024))
            except (OSError, EOFError):
                raise ConfigRetrievalError(get_exception())
            if len(configxml_list[-1]) == 0:
                break
        stream.close()
        uh.close()

        if int(uh.code) != 200:
            return None

        configxml = ''.encode().join(configxml_list)

        printer('Config XML:\n%s' % configxml, debug=True)

        try:
            try:
                root = ET.fromstring(configxml)
            except ET.ParseError:
                e = get_exception()
                raise SpeedtestConfigError(
                    'Malformed speedtest.net configuration: %s' % e
                )
            server_config = root.find('server-config').attrib
            download = root.find('download').attrib
            upload = root.find('upload').attrib
            # times = root.find('times').attrib
            client = root.find('client').attrib

        except AttributeError:
            try:
                root = DOM.parseString(configxml)
            except ExpatError:
                e = get_exception()
                raise SpeedtestConfigError(
                    'Malformed speedtest.net configuration: %s' % e
                )
            server_config = get_attributes_by_tag_name(root, 'server-config')
            download = get_attributes_by_tag_name(root, 'download')
            upload = get_attributes_by_tag_name(root, 'upload')
            # times = get_attributes_by_tag_name(root, 'times')
            client = get_attributes_by_tag_name(root, 'client')

        ignore_servers = list(
            map(int, server_config['ignoreids'].split(','))
        )

        ratio = int(upload['ratio'])
        upload_max = int(upload['maxchunkcount'])
        up_sizes = [32768, 65536, 131072, 262144, 524288, 1048576, 7340032]
        sizes = {
            'upload': up_sizes[ratio - 1:],
            'download': [350, 500, 750, 1000, 1500, 2000, 2500,
                         3000, 3500, 4000]
        }

        size_count = len(sizes['upload'])

        upload_count = int(math.ceil(upload_max / size_count))

        counts = {
            'upload': upload_count,
            'download': int(download['threadsperurl'])
        }

        threads = {
            'upload': int(upload['threads']),
            'download': int(server_config['threadcount']) * 2
        }

        length = {
            'upload': int(upload['testlength']),
            'download': int(download['testlength'])
        }

        self.config.update({
            'client': client,
            'ignore_servers': ignore_servers,
            'sizes': sizes,
            'counts': counts,
            'threads': threads,
            'length': length,
            'upload_max': upload_count * size_count
        })

        try:
            self.lat_lon = (float(client['lat']), float(client['lon']))
        except ValueError:
            raise SpeedtestConfigError(
                'Unknown location: lat=%r lon=%r' %
                (client.get('lat'), client.get('lon'))
            )

        printer('Config:\n%r' % self.config, debug=True)

        return self.config

    def get_servers(self, servers=None, exclude=None):
        """Retrieve a the list of speedtest.net servers, optionally filtered
        to servers matching those specified in the ``servers`` argument
        """
        if servers is None:
            servers = []

        if exclude is None:
            exclude = []

        self.servers.clear()

        for server_list in (servers, exclude):
            for i, s in enumerate(server_list):
                try:
                    server_list[i] = int(s)
                except ValueError:
                    raise InvalidServerIDType(
                        '%s is an invalid server type, must be int' % s
                    )

        urls = [
            '://www.speedtest.net/speedtest-servers-static.php',
            'http://c.speedtest.net/speedtest-servers-static.php',
            '://www.speedtest.net/speedtest-servers.php',
            'http://c.speedtest.net/speedtest-servers.php',
        ]

        headers = {}
        if gzip:
            headers['Accept-Encoding'] = 'gzip'

        errors = []
        for url in urls:
            try:
                request = build_request(
                    '%s?threads=%s' % (url,
                                       self.config['threads']['download']),
                    headers=headers,
                    secure=self._secure
                )
                uh, e = catch_request(request, opener=self._opener)
                if e:
                    errors.append('%s' % e)
                    raise ServersRetrievalError()

                stream = get_response_stream(uh)

                serversxml_list = []
                while 1:
                    try:
                        serversxml_list.append(stream.read(1024))
                    except (OSError, EOFError):
                        raise ServersRetrievalError(get_exception())
                    if len(serversxml_list[-1]) == 0:
                        break

                stream.close()
                uh.close()

                if int(uh.code) != 200:
                    raise ServersRetrievalError()

                serversxml = ''.encode().join(serversxml_list)

                printer('Servers XML:\n%s' % serversxml, debug=True)

                try:
                    try:
                        try:
                            root = ET.fromstring(serversxml)
                        except ET.ParseError:
                            e = get_exception()
                            raise SpeedtestServersError(
                                'Malformed speedtest.net server list: %s' % e
                            )
                        elements = etree_iter(root, 'server')
                    except AttributeError:
                        try:
                            root = DOM.parseString(serversxml)
                        except ExpatError:
                            e = get_exception()
                            raise SpeedtestServersError(
                                'Malformed speedtest.net server list: %s' % e
                            )
                        elements = root.getElementsByTagName('server')
                except (SyntaxError, xml.parsers.expat.ExpatError):
                    raise ServersRetrievalError()

                for server in elements:
                    try:
                        attrib = server.attrib
                    except AttributeError:
                        attrib = dict(list(server.attributes.items()))

                    if servers and int(attrib.get('id')) not in servers:
                        continue

                    if (int(attrib.get('id')) in self.config['ignore_servers']
                            or int(attrib.get('id')) in exclude):
                        continue

                    try:
                        d = distance(self.lat_lon,
                                     (float(attrib.get('lat')),
                                      float(attrib.get('lon'))))
                    except Exception:
                        continue

                    attrib['d'] = d

                    try:
                        self.servers[d].append(attrib)
                    except KeyError:
                        self.servers[d] = [attrib]

                break

            except ServersRetrievalError:
                continue

        if (servers or exclude) and not self.servers:
            raise NoMatchedServers()

        return self.servers

    def set_mini_server(self, server):
        """Instead of querying for a list of servers, set a link to a
        speedtest mini server
        """

        urlparts = urlparse(server)

        name, ext = os.path.splitext(urlparts[2])
        if ext:
            url = os.path.dirname(server)
        else:
            url = server

        request = build_request(url)
        uh, e = catch_request(request, opener=self._opener)
        if e:
            raise SpeedtestMiniConnectFailure('Failed to connect to %s' %
                                              server)
        else:
            text = uh.read()
            uh.close()

        extension = re.findall('upload_?[Ee]xtension: "([^"]+)"',
                               text.decode())
        if not extension:
            for ext in ['php', 'asp', 'aspx', 'jsp']:
                try:
<<<<<<< HEAD
                    f = urlopen('%s/upload.%s' % (url, ext))
                except:
=======
                    f = self._opener.open(
                        '%s/speedtest/upload.%s' % (url, ext)
                    )
                except Exception:
>>>>>>> 2658bd50
                    pass
                else:
                    data = f.read().strip().decode()
                    if (f.code == 200 and
                            len(data.splitlines()) == 1 and
                            re.match('size=[0-9]', data)):
                        extension = [ext]
                        break
        if not urlparts or not extension:
            raise InvalidSpeedtestMiniServer('Invalid Speedtest Mini Server: '
                                             '%s' % server)

        self.servers = [{
            'sponsor': 'Speedtest Mini',
            'name': urlparts[1],
            'd': 0,
            'url': '%s/upload.%s' % (url.rstrip('/'), extension[0]),
            'latency': 0,
            'id': 0
        }]

        return self.servers

    def get_closest_servers(self, limit=5):
        """Limit servers to the closest speedtest.net servers based on
        geographic distance
        """

        if not self.servers:
            self.get_servers()

        for d in sorted(self.servers.keys()):
            for s in self.servers[d]:
                self.closest.append(s)
                if len(self.closest) == limit:
                    break
            else:
                continue
            break

        printer('Closest Servers:\n%r' % self.closest, debug=True)
        return self.closest

    def get_best_server(self, servers=None):
        """Perform a speedtest.net "ping" to determine which speedtest.net
        server has the lowest latency
        """

        if not servers:
            if not self.closest:
                servers = self.get_closest_servers()
            servers = self.closest

        if self._source_address:
            source_address_tuple = (self._source_address, 0)
        else:
            source_address_tuple = None

        user_agent = build_user_agent()

        results = {}
        for server in servers:
            cum = []
            url = os.path.dirname(server['url'])
            stamp = int(timeit.time.time() * 1000)
            latency_url = '%s/latency.txt?x=%s' % (url, stamp)
            for i in range(0, 3):
                this_latency_url = '%s.%s' % (latency_url, i)
                printer('%s %s' % ('GET', this_latency_url),
                        debug=True)
                urlparts = urlparse(latency_url)
                try:
                    if urlparts[0] == 'https':
                        h = SpeedtestHTTPSConnection(
                            urlparts[1],
                            source_address=source_address_tuple
                        )
                    else:
                        h = SpeedtestHTTPConnection(
                            urlparts[1],
                            source_address=source_address_tuple
                        )
                    headers = {'User-Agent': user_agent}
                    path = '%s?%s' % (urlparts[2], urlparts[4])
                    start = timeit.default_timer()
                    h.request("GET", path, headers=headers)
                    r = h.getresponse()
                    total = (timeit.default_timer() - start)
                except HTTP_ERRORS:
                    e = get_exception()
                    printer('ERROR: %r' % e, debug=True)
                    cum.append(3600)
                    continue

                text = r.read(9)
                if int(r.status) == 200 and text == 'test=test'.encode():
                    cum.append(total)
                else:
                    cum.append(3600)
                h.close()

            avg = round((sum(cum) / 6) * 1000.0, 3)
            results[avg] = server

        try:
            fastest = sorted(results.keys())[0]
        except IndexError:
            raise SpeedtestBestServerFailure('Unable to connect to servers to '
                                             'test latency.')
        best = results[fastest]
        best['latency'] = fastest

        self.results.ping = fastest
        self.results.server = best

        self._best.update(best)
        printer('Best Server:\n%r' % best, debug=True)
        return best

    def download(self, callback=do_nothing, threads=None):
        """Test download speed against speedtest.net

        A ``threads`` value of ``None`` will fall back to those dictated
        by the speedtest.net configuration
        """

        urls = []
        for size in self.config['sizes']['download']:
            for _ in range(0, self.config['counts']['download']):
                urls.append('%s/random%sx%s.jpg' %
                            (os.path.dirname(self.best['url']), size, size))

        request_count = len(urls)
        requests = []
        for i, url in enumerate(urls):
            requests.append(
                build_request(url, bump=i, secure=self._secure)
            )

        def producer(q, requests, request_count):
            for i, request in enumerate(requests):
                thread = HTTPDownloader(
                    i,
                    request,
                    start,
                    self.config['length']['download'],
                    opener=self._opener,
                    shutdown_event=self._shutdown_event
                )
                thread.start()
                q.put(thread, True)
                callback(i, request_count, start=True)

        finished = []

        def consumer(q, request_count):
            _is_alive = thread_is_alive
            while len(finished) < request_count:
                thread = q.get(True)
                while _is_alive(thread):
                    thread.join(timeout=0.1)
                finished.append(sum(thread.result))
                callback(thread.i, request_count, end=True)

        q = Queue(threads or self.config['threads']['download'])
        prod_thread = threading.Thread(target=producer,
                                       args=(q, requests, request_count))
        cons_thread = threading.Thread(target=consumer,
                                       args=(q, request_count))
        start = timeit.default_timer()
        prod_thread.start()
        cons_thread.start()
        _is_alive = thread_is_alive
        while _is_alive(prod_thread):
            prod_thread.join(timeout=0.1)
        while _is_alive(cons_thread):
            cons_thread.join(timeout=0.1)

        stop = timeit.default_timer()
        self.results.bytes_received = sum(finished)
        self.results.download = (
            (self.results.bytes_received / (stop - start)) * 8.0
        )
        if self.results.download > 100000:
            self.config['threads']['upload'] = 8
        return self.results.download

    def upload(self, callback=do_nothing, pre_allocate=True, threads=None):
        """Test upload speed against speedtest.net

        A ``threads`` value of ``None`` will fall back to those dictated
        by the speedtest.net configuration
        """

        sizes = []

        for size in self.config['sizes']['upload']:
            for _ in range(0, self.config['counts']['upload']):
                sizes.append(size)

        # request_count = len(sizes)
        request_count = self.config['upload_max']

        requests = []
        for i, size in enumerate(sizes):
            # We set ``0`` for ``start`` and handle setting the actual
            # ``start`` in ``HTTPUploader`` to get better measurements
            data = HTTPUploaderData(
                size,
                0,
                self.config['length']['upload'],
                shutdown_event=self._shutdown_event
            )
            if pre_allocate:
                data.pre_allocate()

            headers = {'Content-length': size}
            requests.append(
                (
                    build_request(self.best['url'], data, secure=self._secure,
                                  headers=headers),
                    size
                )
            )

        def producer(q, requests, request_count):
            for i, request in enumerate(requests[:request_count]):
                thread = HTTPUploader(
                    i,
                    request[0],
                    start,
                    request[1],
                    self.config['length']['upload'],
                    opener=self._opener,
                    shutdown_event=self._shutdown_event
                )
                thread.start()
                q.put(thread, True)
                callback(i, request_count, start=True)

        finished = []

        def consumer(q, request_count):
            _is_alive = thread_is_alive
            while len(finished) < request_count:
                thread = q.get(True)
                while _is_alive(thread):
                    thread.join(timeout=0.1)
                finished.append(thread.result)
                callback(thread.i, request_count, end=True)

        q = Queue(threads or self.config['threads']['upload'])
        prod_thread = threading.Thread(target=producer,
                                       args=(q, requests, request_count))
        cons_thread = threading.Thread(target=consumer,
                                       args=(q, request_count))
        start = timeit.default_timer()
        prod_thread.start()
        cons_thread.start()
        _is_alive = thread_is_alive
        while _is_alive(prod_thread):
            prod_thread.join(timeout=0.1)
        while _is_alive(cons_thread):
            cons_thread.join(timeout=0.1)

        stop = timeit.default_timer()
        self.results.bytes_sent = sum(finished)
        self.results.upload = (
            (self.results.bytes_sent / (stop - start)) * 8.0
        )
        return self.results.upload


def ctrl_c(shutdown_event):
    """Catch Ctrl-C key sequence and set a SHUTDOWN_EVENT for our threaded
    operations
    """
    def inner(signum, frame):
        shutdown_event.set()
        printer('\nCancelling...', error=True)
        sys.exit(0)
    return inner


def version():
    """Print the version"""

    printer('speedtest-cli %s' % __version__)
    printer('Python %s' % sys.version.replace('\n', ''))
    sys.exit(0)


def csv_header(delimiter=','):
    """Print the CSV Headers"""

    printer(SpeedtestResults.csv_header(delimiter=delimiter))
    sys.exit(0)


def parse_args():
    """Function to handle building and parsing of command line arguments"""
    description = (
        'Command line interface for testing internet bandwidth using '
        'speedtest.net.\n'
        '------------------------------------------------------------'
        '--------------\n'
        'https://github.com/sivel/speedtest-cli')

    parser = ArgParser(description=description)
    # Give optparse.OptionParser an `add_argument` method for
    # compatibility with argparse.ArgumentParser
    try:
        parser.add_argument = parser.add_option
    except AttributeError:
        pass
    parser.add_argument('--no-download', dest='download', default=True,
                        action='store_const', const=False,
                        help='Do not perform download test')
    parser.add_argument('--no-upload', dest='upload', default=True,
                        action='store_const', const=False,
                        help='Do not perform upload test')
    parser.add_argument('--single', default=False, action='store_true',
                        help='Only use a single connection instead of '
                             'multiple. This simulates a typical file '
                             'transfer.')
    parser.add_argument('--bytes', dest='units', action='store_const',
                        const=('byte', 8), default=('bit', 1),
                        help='Display values in bytes instead of bits. Does '
                             'not affect the image generated by --share, nor '
                             'output from --json or --csv')
    parser.add_argument('--share', action='store_true',
                        help='Generate and provide a URL to the speedtest.net '
                             'share results image, not displayed with --csv')
    parser.add_argument('--simple', action='store_true', default=False,
                        help='Suppress verbose output, only show basic '
                             'information')
    parser.add_argument('--csv', action='store_true', default=False,
                        help='Suppress verbose output, only show basic '
                             'information in CSV format. Speeds listed in '
                             'bit/s and not affected by --bytes')
    parser.add_argument('--csv-delimiter', default=',', type=PARSER_TYPE_STR,
                        help='Single character delimiter to use in CSV '
                             'output. Default ","')
    parser.add_argument('--csv-header', action='store_true', default=False,
                        help='Print CSV headers')
    parser.add_argument('--json', action='store_true', default=False,
                        help='Suppress verbose output, only show basic '
                             'information in JSON format. Speeds listed in '
                             'bit/s and not affected by --bytes')
    parser.add_argument('--list', action='store_true',
                        help='Display a list of speedtest.net servers '
                             'sorted by distance')
    parser.add_argument('--server', type=PARSER_TYPE_INT, action='append',
                        help='Specify a server ID to test against. Can be '
                             'supplied multiple times')
    parser.add_argument('--exclude', type=PARSER_TYPE_INT, action='append',
                        help='Exclude a server from selection. Can be '
                             'supplied multiple times')
    parser.add_argument('--mini', help='URL of the Speedtest Mini server')
    parser.add_argument('--source', help='Source IP address to bind to')
    parser.add_argument('--timeout', default=10, type=PARSER_TYPE_FLOAT,
                        help='HTTP timeout in seconds. Default 10')
    parser.add_argument('--secure', action='store_true',
                        help='Use HTTPS instead of HTTP when communicating '
                             'with speedtest.net operated servers')
    parser.add_argument('--no-pre-allocate', dest='pre_allocate',
                        action='store_const', default=True, const=False,
                        help='Do not pre allocate upload data. Pre allocation '
                             'is enabled by default to improve upload '
                             'performance. To support systems with '
                             'insufficient memory, use this option to avoid a '
                             'MemoryError')
    parser.add_argument('--version', action='store_true',
                        help='Show the version number and exit')
    parser.add_argument('--debug', action='store_true',
                        help=ARG_SUPPRESS, default=ARG_SUPPRESS)

    options = parser.parse_args()
    if isinstance(options, tuple):
        args = options[0]
    else:
        args = options
    return args


def validate_optional_args(args):
    """Check if an argument was provided that depends on a module that may
    not be part of the Python standard library.

    If such an argument is supplied, and the module does not exist, exit
    with an error stating which module is missing.
    """
    optional_args = {
        'json': ('json/simplejson python module', json),
        'secure': ('SSL support', HTTPSConnection),
    }

    for arg, info in optional_args.items():
        if getattr(args, arg, False) and info[1] is None:
            raise SystemExit('%s is not installed. --%s is '
                             'unavailable' % (info[0], arg))


def printer(string, quiet=False, debug=False, error=False, **kwargs):
    """Helper function print a string with various features"""

    if debug and not DEBUG:
        return

    if debug:
        if sys.stdout.isatty():
            out = '\033[1;30mDEBUG: %s\033[0m' % string
        else:
            out = 'DEBUG: %s' % string
    else:
        out = string

    if error:
        kwargs['file'] = sys.stderr

    if not quiet:
        print_(out, **kwargs)


def shell():
    """Run the full speedtest.net test"""

    global DEBUG
    shutdown_event = threading.Event()

    signal.signal(signal.SIGINT, ctrl_c(shutdown_event))

    args = parse_args()

    # Print the version and exit
    if args.version:
        version()

    if not args.download and not args.upload:
        raise SpeedtestCLIError('Cannot supply both --no-download and '
                                '--no-upload')

    if len(args.csv_delimiter) != 1:
        raise SpeedtestCLIError('--csv-delimiter must be a single character')

    if args.csv_header:
        csv_header(args.csv_delimiter)

    validate_optional_args(args)

    debug = getattr(args, 'debug', False)
    if debug == 'SUPPRESSHELP':
        debug = False
    if debug:
        DEBUG = True

    if args.simple or args.csv or args.json:
        quiet = True
    else:
        quiet = False

    if args.csv or args.json:
        machine_format = True
    else:
        machine_format = False

    # Don't set a callback if we are running quietly
    if quiet or debug:
        callback = do_nothing
    else:
        callback = print_dots(shutdown_event)

    printer('Retrieving speedtest.net configuration...', quiet)
    try:
        speedtest = Speedtest(
            source_address=args.source,
            timeout=args.timeout,
            secure=args.secure
        )
    except (ConfigRetrievalError,) + HTTP_ERRORS:
        printer('Cannot retrieve speedtest configuration', error=True)
        raise SpeedtestCLIError(get_exception())

    if args.list:
        try:
            speedtest.get_servers()
        except (ServersRetrievalError,) + HTTP_ERRORS:
            printer('Cannot retrieve speedtest server list', error=True)
            raise SpeedtestCLIError(get_exception())

        for _, servers in sorted(speedtest.servers.items()):
            for server in servers:
                line = ('%(id)5s) %(sponsor)s (%(name)s, %(country)s) '
                        '[%(d)0.2f km]' % server)
                try:
                    printer(line)
                except IOError:
                    e = get_exception()
                    if e.errno != errno.EPIPE:
                        raise
        sys.exit(0)

    printer('Testing from %(isp)s (%(ip)s)...' % speedtest.config['client'],
            quiet)

    if not args.mini:
        printer('Retrieving speedtest.net server list...', quiet)
        try:
            speedtest.get_servers(servers=args.server, exclude=args.exclude)
        except NoMatchedServers:
            raise SpeedtestCLIError(
                'No matched servers: %s' %
                ', '.join('%s' % s for s in args.server)
            )
        except (ServersRetrievalError,) + HTTP_ERRORS:
            printer('Cannot retrieve speedtest server list', error=True)
            raise SpeedtestCLIError(get_exception())
        except InvalidServerIDType:
            raise SpeedtestCLIError(
                '%s is an invalid server type, must '
                'be an int' % ', '.join('%s' % s for s in args.server)
            )

        if args.server and len(args.server) == 1:
            printer('Retrieving information for the selected server...', quiet)
        else:
            printer('Selecting best server based on ping...', quiet)
        speedtest.get_best_server()
    elif args.mini:
        speedtest.get_best_server(speedtest.set_mini_server(args.mini))

    results = speedtest.results

    printer('Hosted by %(sponsor)s (%(name)s) [%(d)0.2f km]: '
            '%(latency)s ms' % results.server, quiet)

    if args.download:
        printer('Testing download speed', quiet,
                end=('', '\n')[bool(debug)])
        speedtest.download(
            callback=callback,
            threads=(None, 1)[args.single]
        )
        printer('Download: %0.2f M%s/s' %
                ((results.download / 1000.0 / 1000.0) / args.units[1],
                 args.units[0]),
                quiet)
    else:
        printer('Skipping download test', quiet)

    if args.upload:
        printer('Testing upload speed', quiet,
                end=('', '\n')[bool(debug)])
        speedtest.upload(
            callback=callback,
            pre_allocate=args.pre_allocate,
            threads=(None, 1)[args.single]
        )
        printer('Upload: %0.2f M%s/s' %
                ((results.upload / 1000.0 / 1000.0) / args.units[1],
                 args.units[0]),
                quiet)
    else:
        printer('Skipping upload test', quiet)

    printer('Results:\n%r' % results.dict(), debug=True)

    if not args.simple and args.share:
        results.share()

    if args.simple:
        printer('Ping: %s ms\nDownload: %0.2f M%s/s\nUpload: %0.2f M%s/s' %
                (results.ping,
                 (results.download / 1000.0 / 1000.0) / args.units[1],
                 args.units[0],
                 (results.upload / 1000.0 / 1000.0) / args.units[1],
                 args.units[0]))
    elif args.csv:
        printer(results.csv(delimiter=args.csv_delimiter))
    elif args.json:
        printer(results.json())

    if args.share and not machine_format:
        printer('Share results: %s' % results.share())


def main():
    try:
        shell()
    except KeyboardInterrupt:
        printer('\nCancelling...', error=True)
    except (SpeedtestException, SystemExit):
        e = get_exception()
        # Ignore a successful exit, or argparse exit
        if getattr(e, 'code', 1) not in (0, 2):
            msg = '%s' % e
            if not msg:
                msg = '%r' % e
            raise SystemExit('ERROR: %s' % msg)


if __name__ == '__main__':
    main()<|MERGE_RESOLUTION|>--- conflicted
+++ resolved
@@ -1353,15 +1353,10 @@
         if not extension:
             for ext in ['php', 'asp', 'aspx', 'jsp']:
                 try:
-<<<<<<< HEAD
-                    f = urlopen('%s/upload.%s' % (url, ext))
-                except:
-=======
                     f = self._opener.open(
-                        '%s/speedtest/upload.%s' % (url, ext)
+                        '%s/upload.%s' % (url, ext)
                     )
                 except Exception:
->>>>>>> 2658bd50
                     pass
                 else:
                     data = f.read().strip().decode()
