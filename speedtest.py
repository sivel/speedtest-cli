#!/usr/bin/env python
# -*- coding: utf-8 -*-
# Copyright 2012 Matt Martz
# All Rights Reserved.
#
#    Licensed under the Apache License, Version 2.0 (the "License"); you may
#    not use this file except in compliance with the License. You may obtain
#    a copy of the License at
#
#         http://www.apache.org/licenses/LICENSE-2.0
#
#    Unless required by applicable law or agreed to in writing, software
#    distributed under the License is distributed on an "AS IS" BASIS, WITHOUT
#    WARRANTIES OR CONDITIONS OF ANY KIND, either express or implied. See the
#    License for the specific language governing permissions and limitations
#    under the License.

import csv
import datetime
import errno
import math
import os
import platform
import re
import signal
import socket
import sys
import threading
import timeit
import xml.parsers.expat
import utilities
import time


try:
    import gzip
    GZIP_BASE = gzip.GzipFile
except ImportError:
    gzip = None
    GZIP_BASE = object

__version__ = '2.1.4b1'


class FakeShutdownEvent(object):
    """Class to fake a threading.Event.isSet so that users of this module
    are not required to register their own threading.Event()
    """

    @staticmethod
    def isSet():
        "Dummy method to always return false"""
        return False

    is_set = isSet


# Some global variables we use
DEBUG = False
_GLOBAL_DEFAULT_TIMEOUT = object()
PY25PLUS = sys.version_info[:2] >= (2, 5)
PY26PLUS = sys.version_info[:2] >= (2, 6)
PY32PLUS = sys.version_info[:2] >= (3, 2)
PY310PLUS = sys.version_info[:2] >= (3, 10)

# Begin import game to handle Python 2 and Python 3
try:
    import json
except ImportError:
    try:
        import simplejson as json
    except ImportError:
        json = None

try:
    import xml.etree.ElementTree as ET
    try:
        from xml.etree.ElementTree import _Element as ET_Element
    except ImportError:
        pass
except ImportError:
    from xml.dom import minidom as DOM
    from xml.parsers.expat import ExpatError
    ET = None

try:
    from urllib2 import (urlopen, Request, HTTPError, URLError,
                         AbstractHTTPHandler, ProxyHandler,
                         HTTPDefaultErrorHandler, HTTPRedirectHandler,
                         HTTPErrorProcessor, OpenerDirector)
except ImportError:
    from urllib.request import (urlopen, Request, HTTPError, URLError,
                                AbstractHTTPHandler, ProxyHandler,
                                HTTPDefaultErrorHandler, HTTPRedirectHandler,
                                HTTPErrorProcessor, OpenerDirector)

try:
    from httplib import HTTPConnection, BadStatusLine
except ImportError:
    from http.client import HTTPConnection, BadStatusLine

try:
    from httplib import HTTPSConnection
except ImportError:
    try:
        from http.client import HTTPSConnection
    except ImportError:
        HTTPSConnection = None

try:
    from httplib import FakeSocket
except ImportError:
    FakeSocket = None

try:
    from Queue import Queue
except ImportError:
    from queue import Queue

try:
    from urlparse import urlparse
except ImportError:
    from urllib.parse import urlparse

try:
    from urlparse import parse_qs
except ImportError:
    try:
        from urllib.parse import parse_qs
    except ImportError:
        from cgi import parse_qs

try:
    from hashlib import md5
except ImportError:
    from md5 import md5

try:
    from argparse import ArgumentParser as ArgParser
    from argparse import SUPPRESS as ARG_SUPPRESS
    PARSER_TYPE_INT = int
    PARSER_TYPE_STR = str
    PARSER_TYPE_FLOAT = float
except ImportError:
    from optparse import OptionParser as ArgParser
    from optparse import SUPPRESS_HELP as ARG_SUPPRESS
    PARSER_TYPE_INT = 'int'
    PARSER_TYPE_STR = 'string'
    PARSER_TYPE_FLOAT = 'float'

try:
    from cStringIO import StringIO
    BytesIO = None
except ImportError:
    try:
        from StringIO import StringIO
        BytesIO = None
    except ImportError:
        from io import StringIO, BytesIO

try:
    import __builtin__
except ImportError:
    import builtins
    from io import TextIOWrapper, FileIO

    class _Py3Utf8Output(TextIOWrapper):
        """UTF-8 encoded wrapper around stdout for py3, to override
        ASCII stdout
        """
        def __init__(self, f, **kwargs):
            buf = FileIO(f.fileno(), 'w')
            super(_Py3Utf8Output, self).__init__(
                buf,
                encoding='utf8',
                errors='strict'
            )

        def write(self, s):
            super(_Py3Utf8Output, self).write(s)
            self.flush()

    _py3_print = getattr(builtins, 'print')
    try:
        _py3_utf8_stdout = _Py3Utf8Output(sys.stdout)
        _py3_utf8_stderr = _Py3Utf8Output(sys.stderr)
    except OSError:
        # sys.stdout/sys.stderr is not a compatible stdout/stderr object
        # just use it and hope things go ok
        _py3_utf8_stdout = sys.stdout
        _py3_utf8_stderr = sys.stderr

    def to_utf8(v):
        """No-op encode to utf-8 for py3"""
        return v

    def print_(*args, **kwargs):
        """Wrapper function for py3 to print, with a utf-8 encoded stdout"""
        if kwargs.get('file') == sys.stderr:
            kwargs['file'] = _py3_utf8_stderr
        else:
            kwargs['file'] = kwargs.get('file', _py3_utf8_stdout)
        _py3_print(*args, **kwargs)
else:
    del __builtin__

    def to_utf8(v):
        """Encode value to utf-8 if possible for py2"""
        try:
            return v.encode('utf8', 'strict')
        except AttributeError:
            return v

    def print_(*args, **kwargs):
        """The new-style print function for Python 2.4 and 2.5.

        Taken from https://pypi.python.org/pypi/six/

        Modified to set encoding to UTF-8 always, and to flush after write
        """
        fp = kwargs.pop("file", sys.stdout)
        if fp is None:
            return

        def write(data):
            if not isinstance(data, basestring):
                data = str(data)
            # If the file has an encoding, encode unicode with it.
            encoding = 'utf8'  # Always trust UTF-8 for output
            if (isinstance(fp, file) and
                    isinstance(data, unicode) and
                    encoding is not None):
                errors = getattr(fp, "errors", None)
                if errors is None:
                    errors = "strict"
                data = data.encode(encoding, errors)
            fp.write(data)
            fp.flush()
        want_unicode = False
        sep = kwargs.pop("sep", None)
        if sep is not None:
            if isinstance(sep, unicode):
                want_unicode = True
            elif not isinstance(sep, str):
                raise TypeError("sep must be None or a string")
        end = kwargs.pop("end", None)
        if end is not None:
            if isinstance(end, unicode):
                want_unicode = True
            elif not isinstance(end, str):
                raise TypeError("end must be None or a string")
        if kwargs:
            raise TypeError("invalid keyword arguments to print()")
        if not want_unicode:
            for arg in args:
                if isinstance(arg, unicode):
                    want_unicode = True
                    break
        if want_unicode:
            newline = unicode("\n")
            space = unicode(" ")
        else:
            newline = "\n"
            space = " "
        if sep is None:
            sep = space
        if end is None:
            end = newline
        for i, arg in enumerate(args):
            if i:
                write(sep)
            write(arg)
        write(end)

# Exception "constants" to support Python 2 through Python 3
try:
    import ssl
    try:
        CERT_ERROR = (ssl.CertificateError,)
    except AttributeError:
        CERT_ERROR = tuple()

    HTTP_ERRORS = (
        (HTTPError, URLError, socket.error, ssl.SSLError, BadStatusLine) +
        CERT_ERROR
    )
except ImportError:
    ssl = None
    HTTP_ERRORS = (HTTPError, URLError, socket.error, BadStatusLine)

if PY32PLUS:
    etree_iter = ET.Element.iter
elif PY25PLUS:
    etree_iter = ET_Element.getiterator

if PY26PLUS:
    thread_is_alive = threading.Thread.is_alive
else:
    thread_is_alive = threading.Thread.isAlive


def event_is_set(event):
    try:
        return event.is_set()
    except AttributeError:
        return event.isSet()


class SpeedtestException(Exception):
    """Base exception for this module"""


class SpeedtestCLIError(SpeedtestException):
    """Generic exception for raising errors during CLI operation"""


class SpeedtestHTTPError(SpeedtestException):
    """Base HTTP exception for this module"""


class SpeedtestConfigError(SpeedtestException):
    """Configuration XML is invalid"""


class SpeedtestServersError(SpeedtestException):
    """Servers XML is invalid"""


class ConfigRetrievalError(SpeedtestHTTPError):
    """Could not retrieve config.php"""


class ServersRetrievalError(SpeedtestHTTPError):
    """Could not retrieve speedtest-servers.php"""


class InvalidServerIDType(SpeedtestException):
    """Server ID used for filtering was not an integer"""


class NoMatchedServers(SpeedtestException):
    """No servers matched when filtering"""


class SpeedtestMiniConnectFailure(SpeedtestException):
    """Could not connect to the provided speedtest mini server"""


class InvalidSpeedtestMiniServer(SpeedtestException):
    """Server provided as a speedtest mini server does not actually appear
    to be a speedtest mini server
    """


class ShareResultsConnectFailure(SpeedtestException):
    """Could not connect to speedtest.net API to POST results"""


class ShareResultsSubmitFailure(SpeedtestException):
    """Unable to successfully POST results to speedtest.net API after
    connection
    """


class SpeedtestUploadTimeout(SpeedtestException):
    """testlength configuration reached during upload
    Used to ensure the upload halts when no additional data should be sent
    """


class SpeedtestBestServerFailure(SpeedtestException):
    """Unable to determine best server"""


class SpeedtestMissingBestServer(SpeedtestException):
    """get_best_server not called or not able to determine best server"""


def create_connection(address, timeout=_GLOBAL_DEFAULT_TIMEOUT,
                      source_address=None):
    """Connect to *address* and return the socket object.

    Convenience function.  Connect to *address* (a 2-tuple ``(host,
    port)``) and return the socket object.  Passing the optional
    *timeout* parameter will set the timeout on the socket instance
    before attempting to connect.  If no *timeout* is supplied, the
    global default timeout setting returned by :func:`getdefaulttimeout`
    is used.  If *source_address* is set it must be a tuple of (host, port)
    for the socket to bind as a source address before making the connection.
    An host of '' or port 0 tells the OS to use the default.

    Largely vendored from Python 2.7, modified to work with Python 2.4
    """

    host, port = address
    err = None
    for res in socket.getaddrinfo(host, port, 0, socket.SOCK_STREAM):
        af, socktype, proto, canonname, sa = res
        sock = None
        try:
            sock = socket.socket(af, socktype, proto)
            if timeout is not _GLOBAL_DEFAULT_TIMEOUT:
                sock.settimeout(float(timeout))
            if source_address:
                sock.bind(source_address)
            sock.connect(sa)
            return sock

        except socket.error:
            err = get_exception()
            if sock is not None:
                sock.close()

    if err is not None:
        raise err
    else:
        raise socket.error("getaddrinfo returns an empty list")


class SpeedtestHTTPConnection(HTTPConnection):
    """Custom HTTPConnection to support source_address across
    Python 2.4 - Python 3
    """
    def __init__(self, *args, **kwargs):
        source_address = kwargs.pop('source_address', None)
        timeout = kwargs.pop('timeout', 10)

        self._tunnel_host = None

        HTTPConnection.__init__(self, *args, **kwargs)

        self.source_address = source_address
        self.timeout = timeout

    def connect(self):
        """Connect to the host and port specified in __init__."""
        try:
            self.sock = socket.create_connection(
                (self.host, self.port),
                self.timeout,
                self.source_address
            )
        except (AttributeError, TypeError):
            self.sock = create_connection(
                (self.host, self.port),
                self.timeout,
                self.source_address
            )

        if self._tunnel_host:
            self._tunnel()


if HTTPSConnection:
    class SpeedtestHTTPSConnection(HTTPSConnection):
        """Custom HTTPSConnection to support source_address across
        Python 2.4 - Python 3
        """
        default_port = 443

        def __init__(self, *args, **kwargs):
            source_address = kwargs.pop('source_address', None)
            timeout = kwargs.pop('timeout', 10)

            self._tunnel_host = None

            HTTPSConnection.__init__(self, *args, **kwargs)

            self.timeout = timeout
            self.source_address = source_address

        def connect(self):
            "Connect to a host on a given (SSL) port."
            try:
                self.sock = socket.create_connection(
                    (self.host, self.port),
                    self.timeout,
                    self.source_address
                )
            except (AttributeError, TypeError):
                self.sock = create_connection(
                    (self.host, self.port),
                    self.timeout,
                    self.source_address
                )

            if self._tunnel_host:
                self._tunnel()

            if ssl:
                try:
                    kwargs = {}
                    if hasattr(ssl, 'SSLContext'):
                        if self._tunnel_host:
                            kwargs['server_hostname'] = self._tunnel_host
                        else:
                            kwargs['server_hostname'] = self.host
                    self.sock = self._context.wrap_socket(self.sock, **kwargs)
                except AttributeError:
                    self.sock = ssl.wrap_socket(self.sock)
                    try:
                        self.sock.server_hostname = self.host
                    except AttributeError:
                        pass
            elif FakeSocket:
                # Python 2.4/2.5 support
                try:
                    self.sock = FakeSocket(self.sock, socket.ssl(self.sock))
                except AttributeError:
                    raise SpeedtestException(
                        'This version of Python does not support HTTPS/SSL '
                        'functionality'
                    )
            else:
                raise SpeedtestException(
                    'This version of Python does not support HTTPS/SSL '
                    'functionality'
                )


def _build_connection(connection, source_address, timeout, context=None):
    """Cross Python 2.4 - Python 3 callable to build an ``HTTPConnection`` or
    ``HTTPSConnection`` with the args we need

    Called from ``http(s)_open`` methods of ``SpeedtestHTTPHandler`` or
    ``SpeedtestHTTPSHandler``
    """
    def inner(host, **kwargs):
        kwargs.update({
            'source_address': source_address,
            'timeout': timeout
        })
        if context:
            kwargs['context'] = context
        return connection(host, **kwargs)
    return inner


class SpeedtestHTTPHandler(AbstractHTTPHandler):
    """Custom ``HTTPHandler`` that can build a ``HTTPConnection`` with the
    args we need for ``source_address`` and ``timeout``
    """
    def __init__(self, debuglevel=0, source_address=None, timeout=10):
        AbstractHTTPHandler.__init__(self, debuglevel)
        self.source_address = source_address
        self.timeout = timeout

    def http_open(self, req):
        return self.do_open(
            _build_connection(
                SpeedtestHTTPConnection,
                self.source_address,
                self.timeout
            ),
            req
        )

    http_request = AbstractHTTPHandler.do_request_


class SpeedtestHTTPSHandler(AbstractHTTPHandler):
    """Custom ``HTTPSHandler`` that can build a ``HTTPSConnection`` with the
    args we need for ``source_address`` and ``timeout``
    """
    def __init__(self, debuglevel=0, context=None, source_address=None,
                 timeout=10):
        AbstractHTTPHandler.__init__(self, debuglevel)
        self._context = context
        self.source_address = source_address
        self.timeout = timeout

    def https_open(self, req):
        return self.do_open(
            _build_connection(
                SpeedtestHTTPSConnection,
                self.source_address,
                self.timeout,
                context=self._context,
            ),
            req
        )

    https_request = AbstractHTTPHandler.do_request_


def build_opener(source_address=None, timeout=10):
    """Function similar to ``urllib2.build_opener`` that will build
    an ``OpenerDirector`` with the explicit handlers we want,
    ``source_address`` for binding, ``timeout`` and our custom
    `User-Agent`
    """

    printer('Timeout set to %d' % timeout, debug=True)

    if source_address:
        source_address_tuple = (source_address, 0)
        printer('Binding to source address: %r' % (source_address_tuple,),
                debug=True)
    else:
        source_address_tuple = None

    handlers = [
        ProxyHandler(),
        SpeedtestHTTPHandler(source_address=source_address_tuple,
                             timeout=timeout),
        SpeedtestHTTPSHandler(source_address=source_address_tuple,
                              timeout=timeout),
        HTTPDefaultErrorHandler(),
        HTTPRedirectHandler(),
        HTTPErrorProcessor()
    ]

    opener = OpenerDirector()
    opener.addheaders = [('User-agent', build_user_agent())]

    for handler in handlers:
        opener.add_handler(handler)

    return opener


class GzipDecodedResponse(GZIP_BASE):
    """A file-like object to decode a response encoded with the gzip
    method, as described in RFC 1952.

    Largely copied from ``xmlrpclib``/``xmlrpc.client`` and modified
    to work for py2.4-py3
    """
    def __init__(self, response):
        # response doesn't support tell() and read(), required by
        # GzipFile
        if not gzip:
            raise SpeedtestHTTPError('HTTP response body is gzip encoded, '
                                     'but gzip support is not available')
        IO = BytesIO or StringIO
        self.io = IO()
        while 1:
            chunk = response.read(1024)
            if len(chunk) == 0:
                break
            self.io.write(chunk)
        self.io.seek(0)
        gzip.GzipFile.__init__(self, mode='rb', fileobj=self.io)

    def close(self):
        try:
            gzip.GzipFile.close(self)
        finally:
            self.io.close()


def get_exception():
    """Helper function to work with py2.4-py3 for getting the current
    exception in a try/except block
    """
    return sys.exc_info()[1]


def distance(origin, destination):
    """Determine distance between 2 sets of [lat,lon] in km"""

    lat1, lon1 = origin
    lat2, lon2 = destination
    radius = 6371  # km

    dlat = math.radians(lat2 - lat1)
    dlon = math.radians(lon2 - lon1)
    a = (math.sin(dlat / 2) * math.sin(dlat / 2) +
         math.cos(math.radians(lat1)) *
         math.cos(math.radians(lat2)) * math.sin(dlon / 2) *
         math.sin(dlon / 2))
    c = 2 * math.atan2(math.sqrt(a), math.sqrt(1 - a))
    d = radius * c

    return d


def build_user_agent():
    """Build a Mozilla/5.0 compatible User-Agent string"""

    ua_tuple = (
        'Mozilla/5.0',
        '(%s; U; %s; en-us)' % (platform.platform(),
                                platform.architecture()[0]),
        'Python/%s' % platform.python_version(),
        '(KHTML, like Gecko)',
        'speedtest-cli/%s' % __version__
    )
    user_agent = ' '.join(ua_tuple)
    printer('User-Agent: %s' % user_agent, debug=True)
    return user_agent


def build_request(url, data=None, headers=None, bump='0', secure=False):
    """Build a urllib2 request object

    This function automatically adds a User-Agent header to all requests

    """

    if not headers:
        headers = {}

    if url[0] == ':':
        scheme = ('http', 'https')[bool(secure)]
        schemed_url = '%s%s' % (scheme, url)
    else:
        schemed_url = url

    if '?' in url:
        delim = '&'
    else:
        delim = '?'

    # WHO YOU GONNA CALL? CACHE BUSTERS!
    final_url = '%s%sx=%s.%s' % (schemed_url, delim,
                                 int(timeit.time.time() * 1000),
                                 bump)

    headers.update({
        'Cache-Control': 'no-cache',
    })

    printer('%s %s' % (('GET', 'POST')[bool(data)], final_url),
            debug=True)

    return Request(final_url, data=data, headers=headers)


def catch_request(request, opener=None):
    """Helper function to catch common exceptions encountered when
    establishing a connection with a HTTP/HTTPS request

    """

    if opener:
        _open = opener.open
    else:
        _open = urlopen

    try:
        uh = _open(request)
        if request.get_full_url() != uh.geturl():
            printer('Redirected to %s' % uh.geturl(), debug=True)
        return uh, False
    except HTTP_ERRORS:
        e = get_exception()
        return None, e


def get_response_stream(response):
    """Helper function to return either a Gzip reader if
    ``Content-Encoding`` is ``gzip`` otherwise the response itself

    """

    try:
        getheader = response.headers.getheader
    except AttributeError:
        getheader = response.getheader

    if getheader('content-encoding') == 'gzip':
        return GzipDecodedResponse(response)

    return response


def get_attributes_by_tag_name(dom, tag_name):
    """Retrieve an attribute from an XML document and return it in a
    consistent format

    Only used with xml.dom.minidom, which is likely only to be used
    with python versions older than 2.5
    """
    elem = dom.getElementsByTagName(tag_name)[0]
    return dict(list(elem.attributes.items()))


def print_dots(shutdown_event):
    """Built in callback function used by Thread classes for printing
    status
    """
    def inner(current, total, start=False, end=False):
        if event_is_set(shutdown_event):
            return

        sys.stdout.write('.')
        if current + 1 == total and end is True:
            sys.stdout.write('\n')
        sys.stdout.flush()
    return inner


def do_nothing(*args, **kwargs):
    pass


class HTTPDownloader(threading.Thread):
    """Thread class for retrieving a URL"""

    def __init__(self, i, request, start, timeout, opener=None,
                 shutdown_event=None):
        threading.Thread.__init__(self)
        self.request = request
        self.result = [0]
        self.starttime = start
        self.timeout = timeout
        self.i = i
        if opener:
            self._opener = opener.open
        else:
            self._opener = urlopen

        if shutdown_event:
            self._shutdown_event = shutdown_event
        else:
            self._shutdown_event = FakeShutdownEvent()

    def run(self):
        try:
            if (timeit.default_timer() - self.starttime) <= self.timeout:
                f = self._opener(self.request)
                while (not event_is_set(self._shutdown_event) and
                        (timeit.default_timer() - self.starttime) <=
                        self.timeout):
                    self.result.append(len(f.read(10240)))
                    if self.result[-1] == 0:
                        break
                f.close()
        except IOError:
            pass
        except HTTP_ERRORS:
            pass


class HTTPUploaderData(object):
    """File like object to improve cutting off the upload once the timeout
    has been reached
    """

    def __init__(self, length, start, timeout, shutdown_event=None):
        self.length = length
        self.start = start
        self.timeout = timeout

        if shutdown_event:
            self._shutdown_event = shutdown_event
        else:
            self._shutdown_event = FakeShutdownEvent()

        self._data = None

        self.total = [0]

    def pre_allocate(self):
        chars = '0123456789ABCDEFGHIJKLMNOPQRSTUVWXYZ'
        multiplier = int(round(int(self.length) / 36.0))
        IO = BytesIO or StringIO
        try:
            self._data = IO(
                ('content1=%s' %
                 (chars * multiplier)[0:int(self.length) - 9]
                 ).encode()
            )
        except MemoryError:
            raise SpeedtestCLIError(
                'Insufficient memory to pre-allocate upload data. Please '
                'use --no-pre-allocate'
            )

    @property
    def data(self):
        if not self._data:
            self.pre_allocate()
        return self._data

    def read(self, n=10240):
        if ((timeit.default_timer() - self.start) <= self.timeout and
                not event_is_set(self._shutdown_event)):
            chunk = self.data.read(n)
            self.total.append(len(chunk))
            return chunk
        else:
            raise SpeedtestUploadTimeout()

    def __len__(self):
        return self.length


class HTTPUploader(threading.Thread):
    """Thread class for putting a URL"""

    def __init__(self, i, request, start, size, timeout, opener=None,
                 shutdown_event=None):
        threading.Thread.__init__(self)
        self.request = request
        self.request.data.start = self.starttime = start
        self.size = size
        self.result = 0
        self.timeout = timeout
        self.i = i

        if opener:
            self._opener = opener.open
        else:
            self._opener = urlopen

        if shutdown_event:
            self._shutdown_event = shutdown_event
        else:
            self._shutdown_event = FakeShutdownEvent()

    def run(self):
        request = self.request
        try:
            if ((timeit.default_timer() - self.starttime) <= self.timeout and
                    not event_is_set(self._shutdown_event)):
                try:
                    f = self._opener(request)
                except TypeError:
                    # PY24 expects a string or buffer
                    # This also causes issues with Ctrl-C, but we will concede
                    # for the moment that Ctrl-C on PY24 isn't immediate
                    request = build_request(self.request.get_full_url(),
                                            data=request.data.read(self.size))
                    f = self._opener(request)
                f.read(11)
                f.close()
                self.result = sum(self.request.data.total)
            else:
                self.result = 0
        except (IOError, SpeedtestUploadTimeout):
            self.result = sum(self.request.data.total)
        except HTTP_ERRORS:
            self.result = 0


class SpeedtestResults(object):
    """Class for holding the results of a speedtest, including:

    Download speed
    Upload speed
    Ping/Latency to test server
    Data about server that the test was run against

    Additionally this class can return a result data as a dictionary or CSV,
    as well as submit a POST of the result data to the speedtest.net API
    to get a share results image link.
    """

    def __init__(self, download=0, upload=0, ping=0, server=None, client=None,
                 opener=None, secure=False):
        self.download = download
        self.upload = upload
        self.ping = ping
        if server is None:
            self.server = {}
        else:
            self.server = server
        self.client = client or {}

        self._share = None
        self.timestamp = '%sZ' % datetime.datetime.utcnow().isoformat()
        self.bytes_received = 0
        self.bytes_sent = 0

        if opener:
            self._opener = opener
        else:
            self._opener = build_opener()

        self._secure = secure

    def __repr__(self):
        return repr(self.dict())

    def share(self):
        """POST data to the speedtest.net API to obtain a share results
        link
        """

        if self._share:
            return self._share

        download = int(round(self.download / 1000.0, 0))
        ping = int(round(self.ping, 0))
        upload = int(round(self.upload / 1000.0, 0))

        # Build the request to send results back to speedtest.net
        # We use a list instead of a dict because the API expects parameters
        # in a certain order
        api_data = [
            'recommendedserverid=%s' % self.server['id'],
            'ping=%s' % ping,
            'screenresolution=',
            'promo=',
            'download=%s' % download,
            'screendpi=',
            'upload=%s' % upload,
            'testmethod=http',
            'hash=%s' % md5(('%s-%s-%s-%s' %
                             (ping, upload, download, '297aae72'))
                            .encode()).hexdigest(),
            'touchscreen=none',
            'startmode=pingselect',
            'accuracy=1',
            'bytesreceived=%s' % self.bytes_received,
            'bytessent=%s' % self.bytes_sent,
            'serverid=%s' % self.server['id'],
        ]

        headers = {'Referer': 'http://c.speedtest.net/flash/speedtest.swf'}
        request = build_request('://www.speedtest.net/api/api.php',
                                data='&'.join(api_data).encode(),
                                headers=headers, secure=self._secure)
        f, e = catch_request(request, opener=self._opener)
        if e:
            raise ShareResultsConnectFailure(e)

        response = f.read()
        code = f.code
        f.close()

        if int(code) != 200:
            raise ShareResultsSubmitFailure('Could not submit results to '
                                            'speedtest.net')

        qsargs = parse_qs(response.decode())
        resultid = qsargs.get('resultid')
        if not resultid or len(resultid) != 1:
            raise ShareResultsSubmitFailure('Could not submit results to '
                                            'speedtest.net')

        self._share = 'http://www.speedtest.net/result/%s.png' % resultid[0]

        return self._share

    def dict(self):
        """Return dictionary of result data"""

        return {
            'download': self.download,
            'upload': self.upload,
            'ping': self.ping,
            'server': self.server,
            'timestamp': self.timestamp,
            'bytes_sent': self.bytes_sent,
            'bytes_received': self.bytes_received,
            'share': self._share,
            'client': self.client,
        }

    @staticmethod
    def csv_header(delimiter=','):
        """Return CSV Headers"""

        row = ['Server ID', 'Sponsor', 'Server Name', 'Timestamp', 'Distance',
               'Ping', 'Download', 'Upload', 'Share', 'IP Address']
        out = StringIO()
        writer = csv.writer(out, delimiter=delimiter, lineterminator='')
        writer.writerow([to_utf8(v) for v in row])
        return out.getvalue()

    def csv(self, delimiter=','):
        """Return data in CSV format"""

        data = self.dict()
        out = StringIO()
        writer = csv.writer(out, delimiter=delimiter, lineterminator='')
        row = [data['server']['id'], data['server']['sponsor'],
               data['server']['name'], data['timestamp'],
               data['server']['d'], data['ping'], data['download'],
               data['upload'], self._share or '', self.client['ip']]
        writer.writerow([to_utf8(v) for v in row])
        return out.getvalue()

    def json(self, pretty=False):
        """Return data in JSON format"""

        kwargs = {}
        if pretty:
            kwargs.update({
                'indent': 4,
                'sort_keys': True
            })
        return json.dumps(self.dict(), **kwargs)


class Speedtest(object):
    """Class for performing standard speedtest.net testing operations"""

    def __init__(self, config=None, source_address=None, timeout=10,
                 secure=False, shutdown_event=None):
        self.config = {}

        self._source_address = source_address
        self._timeout = timeout
        self._opener = build_opener(source_address, timeout)

        self._secure = secure

        if shutdown_event:
            self._shutdown_event = shutdown_event
        else:
            self._shutdown_event = FakeShutdownEvent()

        self.get_config()
        if config is not None:
            self.config.update(config)

        self.servers = {}
        self.closest = []
        self._best = {}

        self.results = SpeedtestResults(
            client=self.config['client'],
            opener=self._opener,
            secure=secure,
        )

    @property
    def best(self):
        if not self._best:
            self.get_best_server()
        return self._best

    def get_config(self):
        """Download the speedtest.net configuration and return only the data
        we are interested in
        """

        headers = {}
        if gzip:
            headers['Accept-Encoding'] = 'gzip'
        request = build_request('://www.speedtest.net/speedtest-config.php',
                                headers=headers, secure=self._secure)
        uh, e = catch_request(request, opener=self._opener)
        if e:
            raise ConfigRetrievalError(e)
        configxml_list = []

        stream = get_response_stream(uh)

        while 1:
            try:
                configxml_list.append(stream.read(1024))
            except (OSError, EOFError):
                raise ConfigRetrievalError(get_exception())
            if len(configxml_list[-1]) == 0:
                break
        stream.close()
        uh.close()

        if int(uh.code) != 200:
            return None

        configxml = ''.encode().join(configxml_list)

        printer('Config XML:\n%s' % configxml, debug=True)

        try:
            try:
                root = ET.fromstring(configxml)
            except ET.ParseError:
                e = get_exception()
                raise SpeedtestConfigError(
                    'Malformed speedtest.net configuration: %s' % e
                )
            server_config = root.find('server-config').attrib
            download = root.find('download').attrib
            upload = root.find('upload').attrib
            # times = root.find('times').attrib
            client = root.find('client').attrib

        except AttributeError:
            try:
                root = DOM.parseString(configxml)
            except ExpatError:
                e = get_exception()
                raise SpeedtestConfigError(
                    'Malformed speedtest.net configuration: %s' % e
                )
            server_config = get_attributes_by_tag_name(root, 'server-config')
            download = get_attributes_by_tag_name(root, 'download')
            upload = get_attributes_by_tag_name(root, 'upload')
            # times = get_attributes_by_tag_name(root, 'times')
            client = get_attributes_by_tag_name(root, 'client')

        ignore_servers = [
            int(i) for i in server_config['ignoreids'].split(',') if i
        ]

        ratio = int(upload['ratio'])
        upload_max = int(upload['maxchunkcount'])
        up_sizes = [32768, 65536, 131072, 262144, 524288, 1048576, 7340032]
        sizes = {
            'upload': up_sizes[ratio - 1:],
            'download': [350, 500, 750, 1000, 1500, 2000, 2500,
                         3000, 3500, 4000]
        }

        size_count = len(sizes['upload'])

        upload_count = int(math.ceil(upload_max / size_count))

        counts = {
            'upload': upload_count,
            'download': int(download['threadsperurl'])
        }

        threads = {
            'upload': int(upload['threads']),
            'download': int(server_config['threadcount']) * 2
        }

        length = {
            'upload': int(upload['testlength']),
            'download': int(download['testlength'])
        }

        self.config.update({
            'client': client,
            'ignore_servers': ignore_servers,
            'sizes': sizes,
            'counts': counts,
            'threads': threads,
            'length': length,
            'upload_max': upload_count * size_count
        })

        try:
            self.lat_lon = (float(client['lat']), float(client['lon']))
        except ValueError:
            raise SpeedtestConfigError(
                'Unknown location: lat=%r lon=%r' %
                (client.get('lat'), client.get('lon'))
            )

        printer('Config:\n%r' % self.config, debug=True)

        return self.config

    def get_servers(self, servers=None, exclude=None):
        """Retrieve a the list of speedtest.net servers, optionally filtered
        to servers matching those specified in the ``servers`` argument
        """
        if servers is None:
            servers = []

        if exclude is None:
            exclude = []

        self.servers.clear()

        for server_list in (servers, exclude):
            for i, s in enumerate(server_list):
                try:
                    server_list[i] = int(s)
                except ValueError:
                    raise InvalidServerIDType(
                        '%s is an invalid server type, must be int' % s
                    )

        urls = [
            '://www.speedtest.net/speedtest-servers-static.php',
            'http://c.speedtest.net/speedtest-servers-static.php',
            '://www.speedtest.net/speedtest-servers.php',
            'http://c.speedtest.net/speedtest-servers.php',
        ]

        headers = {}
        if gzip:
            headers['Accept-Encoding'] = 'gzip'

        errors = []
        for url in urls:
            try:
                request = build_request(
                    '%s?threads=%s' % (url,
                                       self.config['threads']['download']),
                    headers=headers,
                    secure=self._secure
                )
                uh, e = catch_request(request, opener=self._opener)
                if e:
                    errors.append('%s' % e)
                    raise ServersRetrievalError()

                stream = get_response_stream(uh)

                serversxml_list = []
                while 1:
                    try:
                        serversxml_list.append(stream.read(1024))
                    except (OSError, EOFError):
                        raise ServersRetrievalError(get_exception())
                    if len(serversxml_list[-1]) == 0:
                        break

                stream.close()
                uh.close()

                if int(uh.code) != 200:
                    raise ServersRetrievalError()

                serversxml = ''.encode().join(serversxml_list)

                printer('Servers XML:\n%s' % serversxml, debug=True)

                try:
                    try:
                        try:
                            root = ET.fromstring(serversxml)
                        except ET.ParseError:
                            e = get_exception()
                            raise SpeedtestServersError(
                                'Malformed speedtest.net server list: %s' % e
                            )
                        elements = etree_iter(root, 'server')
                    except AttributeError:
                        try:
                            root = DOM.parseString(serversxml)
                        except ExpatError:
                            e = get_exception()
                            raise SpeedtestServersError(
                                'Malformed speedtest.net server list: %s' % e
                            )
                        elements = root.getElementsByTagName('server')
                except (SyntaxError, xml.parsers.expat.ExpatError):
                    raise ServersRetrievalError()

                for server in elements:
                    try:
                        attrib = server.attrib
                    except AttributeError:
                        attrib = dict(list(server.attributes.items()))

                    if servers and int(attrib.get('id')) not in servers:
                        continue

                    if (int(attrib.get('id')) in self.config['ignore_servers']
                            or int(attrib.get('id')) in exclude):
                        continue

                    try:
                        d = distance(self.lat_lon,
                                     (float(attrib.get('lat')),
                                      float(attrib.get('lon'))))
                    except Exception:
                        continue

                    attrib['d'] = d

                    try:
                        self.servers[d].append(attrib)
                    except KeyError:
                        self.servers[d] = [attrib]

                break

            except ServersRetrievalError:
                continue

        if (servers or exclude) and not self.servers:
            raise NoMatchedServers()

        return self.servers

    def set_mini_server(self, server):
        """Instead of querying for a list of servers, set a link to a
        speedtest mini server
        """

        urlparts = urlparse(server)

        name, ext = os.path.splitext(urlparts[2])
        if ext:
            url = os.path.dirname(server)
        else:
            url = server

        request = build_request(url)
        uh, e = catch_request(request, opener=self._opener)
        if e:
            raise SpeedtestMiniConnectFailure('Failed to connect to %s' %
                                              server)
        else:
            text = uh.read()
            uh.close()

        extension = re.findall('upload_?[Ee]xtension: "([^"]+)"',
                               text.decode())
        if not extension:
            for ext in ['php', 'asp', 'aspx', 'jsp']:
                try:
                    f = self._opener.open(
                        '%s/speedtest/upload.%s' % (url, ext)
                    )
                except Exception:
                    pass
                else:
                    data = f.read().strip().decode()
                    if (f.code == 200 and
                            len(data.splitlines()) == 1 and
                            re.match('size=[0-9]', data)):
                        extension = [ext]
                        break
        if not urlparts or not extension:
            raise InvalidSpeedtestMiniServer('Invalid Speedtest Mini Server: '
                                             '%s' % server)

        self.servers = [{
            'sponsor': 'Speedtest Mini',
            'name': urlparts[1],
            'd': 0,
            'url': '%s/speedtest/upload.%s' % (url.rstrip('/'), extension[0]),
            'latency': 0,
            'id': 0
        }]

        return self.servers

    def get_closest_servers(self, limit=5):
        """Limit servers to the closest speedtest.net servers based on
        geographic distance
        """

        if not self.servers:
            self.get_servers()

        for d in sorted(self.servers.keys()):
            for s in self.servers[d]:
                self.closest.append(s)
                if len(self.closest) == limit:
                    break
            else:
                continue
            break

        printer('Closest Servers:\n%r' % self.closest, debug=True)
        return self.closest

    def get_best_server(self, servers=None):
        """Perform a speedtest.net "ping" to determine which speedtest.net
        server has the lowest latency
        """

        if not servers:
            if not self.closest:
                servers = self.get_closest_servers()
            servers = self.closest

        if self._source_address:
            source_address_tuple = (self._source_address, 0)
        else:
            source_address_tuple = None

        user_agent = build_user_agent()

        results = {}
        for server in servers:
            cum = []
            url = os.path.dirname(server['url'])
            stamp = int(timeit.time.time() * 1000)
            latency_url = '%s/latency.txt?x=%s' % (url, stamp)
            for i in range(0, 3):
                this_latency_url = '%s.%s' % (latency_url, i)
                printer('%s %s' % ('GET', this_latency_url),
                        debug=True)
                urlparts = urlparse(latency_url)
                try:
                    if urlparts[0] == 'https':
                        h = SpeedtestHTTPSConnection(
                            urlparts[1],
                            source_address=source_address_tuple
                        )
                    else:
                        h = SpeedtestHTTPConnection(
                            urlparts[1],
                            source_address=source_address_tuple
                        )
                    headers = {'User-Agent': user_agent}
                    path = '%s?%s' % (urlparts[2], urlparts[4])
                    start = timeit.default_timer()
                    h.request("GET", path, headers=headers)
                    r = h.getresponse()
                    total = (timeit.default_timer() - start)
                except HTTP_ERRORS:
                    e = get_exception()
                    printer('ERROR: %r' % e, debug=True)
                    cum.append(3600)
                    continue

                text = r.read(9)
                if int(r.status) == 200 and text == 'test=test'.encode():
                    cum.append(total)
                else:
                    cum.append(3600)
                h.close()

            avg = round((sum(cum) / 6) * 1000.0, 3)
            results[avg] = server

        try:
            fastest = sorted(results.keys())[0]
        except IndexError:
            raise SpeedtestBestServerFailure('Unable to connect to servers to '
                                             'test latency.')
        best = results[fastest]
        best['latency'] = fastest

        self.results.ping = fastest
        self.results.server = best

        self._best.update(best)
        printer('Best Server:\n%r' % best, debug=True)
        return best

    def download(self, callback=do_nothing, threads=None):
        """Test download speed against speedtest.net

        A ``threads`` value of ``None`` will fall back to those dictated
        by the speedtest.net configuration
        """

        urls = []
        for size in self.config['sizes']['download']:
            for _ in range(0, self.config['counts']['download']):
                urls.append('%s/random%sx%s.jpg' %
                            (os.path.dirname(self.best['url']), size, size))

        request_count = len(urls)
        requests = []
        for i, url in enumerate(urls):
            requests.append(
                build_request(url, bump=i, secure=self._secure)
            )

        max_threads = threads or self.config['threads']['download']
        in_flight = {'threads': 0}

        def producer(q, requests, request_count):
            for i, request in enumerate(requests):
                thread = HTTPDownloader(
                    i,
                    request,
                    start,
                    self.config['length']['download'],
                    opener=self._opener,
                    shutdown_event=self._shutdown_event
                )
                while in_flight['threads'] >= max_threads:
                    timeit.time.sleep(0.001)
                thread.start()
                q.put(thread, True)
                in_flight['threads'] += 1
                callback(i, request_count, start=True)

        finished = []

        def consumer(q, request_count):
            _is_alive = thread_is_alive
            while len(finished) < request_count:
                thread = q.get(True)
                while _is_alive(thread):
                    thread.join(timeout=0.001)
                in_flight['threads'] -= 1
                finished.append(sum(thread.result))
                callback(thread.i, request_count, end=True)

        q = Queue(max_threads)
        prod_thread = threading.Thread(target=producer,
                                       args=(q, requests, request_count))
        cons_thread = threading.Thread(target=consumer,
                                       args=(q, request_count))
        start = timeit.default_timer()
        prod_thread.start()
        cons_thread.start()
        _is_alive = thread_is_alive
        while _is_alive(prod_thread):
            prod_thread.join(timeout=0.001)
        while _is_alive(cons_thread):
            cons_thread.join(timeout=0.001)

        stop = timeit.default_timer()
        self.results.bytes_received = sum(finished)
        self.results.download = (
            (self.results.bytes_received / (stop - start)) * 8.0
        )
        if self.results.download > 100000:
            self.config['threads']['upload'] = 8
        return self.results.download

    def upload(self, callback=do_nothing, pre_allocate=True, threads=None):
        """Test upload speed against speedtest.net

        A ``threads`` value of ``None`` will fall back to those dictated
        by the speedtest.net configuration
        """

        sizes = []

        for size in self.config['sizes']['upload']:
            for _ in range(0, self.config['counts']['upload']):
                sizes.append(size)

        # request_count = len(sizes)
        request_count = self.config['upload_max']

        requests = []
        for i, size in enumerate(sizes):
            # We set ``0`` for ``start`` and handle setting the actual
            # ``start`` in ``HTTPUploader`` to get better measurements
            data = HTTPUploaderData(
                size,
                0,
                self.config['length']['upload'],
                shutdown_event=self._shutdown_event
            )
            if pre_allocate:
                data.pre_allocate()

            headers = {'Content-length': size}
            requests.append(
                (
                    build_request(self.best['url'], data, secure=self._secure,
                                  headers=headers),
                    size
                )
            )

        max_threads = threads or self.config['threads']['upload']
        in_flight = {'threads': 0}

        def producer(q, requests, request_count):
            for i, request in enumerate(requests[:request_count]):
                thread = HTTPUploader(
                    i,
                    request[0],
                    start,
                    request[1],
                    self.config['length']['upload'],
                    opener=self._opener,
                    shutdown_event=self._shutdown_event
                )
                while in_flight['threads'] >= max_threads:
                    timeit.time.sleep(0.001)
                thread.start()
                q.put(thread, True)
                in_flight['threads'] += 1
                callback(i, request_count, start=True)

        finished = []

        def consumer(q, request_count):
            _is_alive = thread_is_alive
            while len(finished) < request_count:
                thread = q.get(True)
                while _is_alive(thread):
                    thread.join(timeout=0.001)
                in_flight['threads'] -= 1
                finished.append(thread.result)
                callback(thread.i, request_count, end=True)

        q = Queue(threads or self.config['threads']['upload'])
        prod_thread = threading.Thread(target=producer,
                                       args=(q, requests, request_count))
        cons_thread = threading.Thread(target=consumer,
                                       args=(q, request_count))
        start = timeit.default_timer()
        prod_thread.start()
        cons_thread.start()
        _is_alive = thread_is_alive
        while _is_alive(prod_thread):
            prod_thread.join(timeout=0.1)
        while _is_alive(cons_thread):
            cons_thread.join(timeout=0.1)

        stop = timeit.default_timer()
        self.results.bytes_sent = sum(finished)
        self.results.upload = (
            (self.results.bytes_sent / (stop - start)) * 8.0
        )
        return self.results.upload


def ctrl_c(shutdown_event):
    """Catch Ctrl-C key sequence and set a SHUTDOWN_EVENT for our threaded
    operations
    """
    def inner(signum, frame):
        shutdown_event.set()
        printer('\nCancelling...', error=True)
        sys.exit(0)
    return inner


def version():
    """Print the version"""

    printer('speedtest-cli %s' % __version__)
    printer('Python %s' % sys.version.replace('\n', ''))
    sys.exit(0)


def csv_header(delimiter=','):
    """Print the CSV Headers"""

    printer(SpeedtestResults.csv_header(delimiter=delimiter))
    sys.exit(0)


def parse_args():
    """Function to handle building and parsing of command line arguments"""
    description = (
        'Command line interface for testing internet bandwidth using '
        'speedtest.net.\n'
        '------------------------------------------------------------'
        '--------------\n'
        'https://github.com/sivel/speedtest-cli')

    parser = ArgParser(description=description)
    # Give optparse.OptionParser an `add_argument` method for
    # compatibility with argparse.ArgumentParser
    try:
        parser.add_argument = parser.add_option
    except AttributeError:
        pass
    parser.add_argument('--no-download', dest='download', default=True,
                        action='store_const', const=False,
                        help='Do not perform download test')
    parser.add_argument('--no-upload', dest='upload', default=True,
                        action='store_const', const=False,
                        help='Do not perform upload test')
    parser.add_argument('--single', default=False, action='store_true',
                        help='Only use a single connection instead of '
                             'multiple. This simulates a typical file '
                             'transfer.')
    parser.add_argument('--bytes', dest='units', action='store_const',
                        const=('byte', 8), default=('bit', 1),
                        help='Display values in bytes instead of bits. Does '
                             'not affect the image generated by --share, nor '
                             'output from --json or --csv')
    parser.add_argument('--share', action='store_true',
                        help='Generate and provide a URL to the speedtest.net '
                             'share results image, not displayed with --csv')
    parser.add_argument('--simple', action='store_true', default=False,
                        help='Suppress verbose output, only show basic '
                             'information')
    parser.add_argument('--csv', action='store_true', default=False,
                        help='Suppress verbose output, only show basic '
                             'information in CSV format. Speeds listed in '
                             'bit/s and not affected by --bytes')
    parser.add_argument('--csv-delimiter', default=',', type=PARSER_TYPE_STR,
                        help='Single character delimiter to use in CSV '
                             'output. Default ","')
    parser.add_argument('--csv-header', action='store_true', default=False,
                        help='Print CSV headers')
    parser.add_argument('--json', action='store_true', default=False,
                        help='Suppress verbose output, only show basic '
                             'information in JSON format. Speeds listed in '
                             'bit/s and not affected by --bytes')
    parser.add_argument('--list', action='store_true',
                        help='Display a list of speedtest.net servers '
                             'sorted by distance')
    parser.add_argument('--server', type=PARSER_TYPE_INT, action='append',
                        help='Specify a server ID to test against. Can be '
                             'supplied multiple times')
    parser.add_argument('--exclude', type=PARSER_TYPE_INT, action='append',
                        help='Exclude a server from selection. Can be '
                             'supplied multiple times')
    parser.add_argument('--mini', help='URL of the Speedtest Mini server')
    parser.add_argument('--source', help='Source IP address to bind to')
    parser.add_argument('--timeout', default=10, type=PARSER_TYPE_FLOAT,
                        help='HTTP timeout in seconds. Default 10')
    parser.add_argument('--secure', action='store_true',
                        help='Use HTTPS instead of HTTP when communicating '
                             'with speedtest.net operated servers')
    parser.add_argument('--no-pre-allocate', dest='pre_allocate',
                        action='store_const', default=True, const=False,
                        help='Do not pre allocate upload data. Pre allocation '
                             'is enabled by default to improve upload '
                             'performance. To support systems with '
                             'insufficient memory, use this option to avoid a '
                             'MemoryError')
    parser.add_argument('--version', action='store_true',
                        help='Show the version number and exit')
    parser.add_argument('--debug', action='store_true',
                        help=ARG_SUPPRESS, default=ARG_SUPPRESS)

    options = parser.parse_args()
    if isinstance(options, tuple):
        args = options[0]
    else:
        args = options
    return args


def validate_optional_args(args):
    """Check if an argument was provided that depends on a module that may
    not be part of the Python standard library.

    If such an argument is supplied, and the module does not exist, exit
    with an error stating which module is missing.
    """
    optional_args = {
        'json': ('json/simplejson python module', json),
        'secure': ('SSL support', HTTPSConnection),
    }

    for arg, info in optional_args.items():
        if getattr(args, arg, False) and info[1] is None:
            raise SystemExit('%s is not installed. --%s is '
                             'unavailable' % (info[0], arg))


def printer(string, quiet=False, debug=False, error=False, **kwargs):
    """Helper function print a string with various features"""

    if debug and not DEBUG:
        return

    if debug:
        if sys.stdout.isatty():
            out = '\033[1;30mDEBUG: %s\033[0m' % string
        else:
            out = 'DEBUG: %s' % string
    else:
        out = string

    if error:
        kwargs['file'] = sys.stderr

    if not quiet:
        print_(out, **kwargs)
        # return str(out)


def shell():
    """Run the full speedtest.net test"""

    global DEBUG
    shutdown_event = threading.Event()

    signal.signal(signal.SIGINT, ctrl_c(shutdown_event))

    args = parse_args()

    # Print the version and exit
    if args.version:
        version()

    if not args.download and not args.upload:
        raise SpeedtestCLIError('Cannot supply both --no-download and '
                                '--no-upload')

    if len(args.csv_delimiter) != 1:
        raise SpeedtestCLIError('--csv-delimiter must be a single character')

    if args.csv_header:
        csv_header(args.csv_delimiter)

    validate_optional_args(args)

    debug = getattr(args, 'debug', False)
    if debug == 'SUPPRESSHELP':
        debug = False
    if debug:
        DEBUG = True

    if args.simple or args.csv or args.json:
        quiet = True
    else:
        quiet = False

    if args.csv or args.json:
        machine_format = True
    else:
        machine_format = False

    # Don't set a callback if we are running quietly
    if quiet or debug:
        callback = do_nothing
    else:
        callback = print_dots(shutdown_event)

    # printer('Retrieving speedtest.net configuration...', quiet)
    try:
        speedtest = Speedtest(
            source_address=args.source,
            timeout=args.timeout,
            secure=args.secure
        )
    except (ConfigRetrievalError,) + HTTP_ERRORS:
        printer('Cannot retrieve speedtest configuration', error=True)
        raise SpeedtestCLIError(get_exception())

    if args.list:
        try:
            speedtest.get_servers()
        except (ServersRetrievalError,) + HTTP_ERRORS:
            printer('Cannot retrieve speedtest server list', error=True)
            raise SpeedtestCLIError(get_exception())

        for _, servers in sorted(speedtest.servers.items()):
            for server in servers:
                line = ('%(id)5s) %(sponsor)s (%(name)s, %(country)s) '
                        '[%(d)0.2f km]' % server)
                try:
                    printer(line)
                except IOError:
                    e = get_exception()
                    if e.errno != errno.EPIPE:
                        raise
        sys.exit(0)

    # printer('Testing from %(isp)s (%(ip)s)...' % speedtest.config['client'], quiet)

    if not args.mini:
        # printer('Retrieving speedtest.net server list...', quiet)
        try:
            # speedtest.get_servers(servers=args.server, exclude=args.exclude)
            args.server = speedtest.get_closest_servers(1)
        except NoMatchedServers:
            raise SpeedtestCLIError(
                'No matched servers: %s' %
                ', '.join('%s' % s for s in args.server)
            )
        except (ServersRetrievalError,) + HTTP_ERRORS:
            printer('Cannot retrieve speedtest server list', error=True)
            raise SpeedtestCLIError(get_exception())
        except InvalidServerIDType:
            raise SpeedtestCLIError(
                '%s is an invalid server type, must '
                'be an int' % ', '.join('%s' % s for s in args.server)
            )

        # if args.server and len(args.server) == 1:
        #     printer('Retrieving information for the selected server...', quiet)
        # else:
        #     printer('Selecting best server based on ping...', quiet)
        speedtest.get_best_server()
    elif args.mini:
        speedtest.get_best_server(speedtest.set_mini_server(args.mini))

    results = speedtest.results

    # printer('Hosted by %(sponsor)s (%(name)s) [%(d)0.2f km]: '
    #         '%(latency)s ms' % results.server, quiet)

    if args.download:
        # printer('Testing download speed', quiet,
        #         end=('', '\n')[bool(debug)])
        speedtest.download(
            callback=callback,
            threads=(None, 1)[args.single]
        )
        # printer('Download: %0.2f M%s/s' %
        #         ((results.download / 1000.0 / 1000.0) / args.units[1],
        #          args.units[0]),
        #         quiet)
    else:
        printer('Skipping download test', quiet)

    if args.upload:
        # printer('Testing upload speed', quiet,
        #         end=('', '\n')[bool(debug)])
        speedtest.upload(
            callback=callback,
            pre_allocate=args.pre_allocate,
            threads=(None, 1)[args.single]
        )
        # printer('Upload: %0.2f M%s/s' %
        #         ((results.upload / 1000.0 / 1000.0) / args.units[1],
        #          args.units[0]),
        #         quiet)
    else:
        printer('Skipping upload test', quiet)

    printer('Results:\n%r' % results.dict(), debug=True)

    if not args.simple and args.share:
        results.share()

    if args.simple:
        printer('Ping: %s ms\nDownload: %0.2f M%s/s\nUpload: %0.2f M%s/s' %
                (results.ping,
                 (results.download / 1000.0 / 1000.0) / args.units[1],
                 args.units[0],
                 (results.upload / 1000.0 / 1000.0) / args.units[1],
                 args.units[0]))
    elif args.csv:
        printer(results.csv(delimiter=args.csv_delimiter))
    elif args.json:
        printer(results.json())

    if args.share and not machine_format:
        printer('Share results: %s' % results.share())

<<<<<<< HEAD
    utilities.convert_and_save_to_xlsx(str(results), "tmp/f24-ch1-coi-db0-Shield.xlsx")
=======
    utilities.convert_and_save_to_xlsx(str(results), "tmp/dev-test.xlsx")
>>>>>>> 3b496bae


def main():
    try:
        shell()
    except KeyboardInterrupt:
        printer('\nCancelling...', error=True)
    except (SpeedtestException, SystemExit):
        e = get_exception()
        # Ignore a successful exit, or argparse exit
        if getattr(e, 'code', 1) not in (0, 2):
            msg = '%s' % e
            if not msg:
                msg = '%r' % e
            raise SystemExit('ERROR: %s' % msg)



if __name__ == '__main__':
<<<<<<< HEAD
    schedule_time = "19:39"
    repeat_count = 0
    while True:
        current_time = datetime.datetime.now().strftime("%H:%M")
        if current_time == schedule_time:
            main(500)
            break
        else:
            time.sleep(1)
    # main(5)
=======
    main()
>>>>>>> 3b496bae
<|MERGE_RESOLUTION|>--- conflicted
+++ resolved
@@ -1997,11 +1997,7 @@
     if args.share and not machine_format:
         printer('Share results: %s' % results.share())
 
-<<<<<<< HEAD
     utilities.convert_and_save_to_xlsx(str(results), "tmp/f24-ch1-coi-db0-Shield.xlsx")
-=======
-    utilities.convert_and_save_to_xlsx(str(results), "tmp/dev-test.xlsx")
->>>>>>> 3b496bae
 
 
 def main():
@@ -2021,17 +2017,4 @@
 
 
 if __name__ == '__main__':
-<<<<<<< HEAD
-    schedule_time = "19:39"
-    repeat_count = 0
-    while True:
-        current_time = datetime.datetime.now().strftime("%H:%M")
-        if current_time == schedule_time:
-            main(500)
-            break
-        else:
-            time.sleep(1)
-    # main(5)
-=======
-    main()
->>>>>>> 3b496bae
+    main()